!++++++++++++++++++++++++++++++++++++++++++++++++++++++++++++++++++++++++++++++!
!                              Copyright (C) 2012                              !
!                   The Regents of the University of Michigan                  !
!              MPACT Development Group and Prof. Thomas J. Downar              !
!                             All rights reserved.                             !
!                                                                              !
! Copyright is reserved to the University of Michigan for purposes of          !
! controlled dissemination, commercialization through formal licensing, or     !
! other disposition. The University of Michigan nor any of their employees,    !
! makes any warranty, express or implied, or assumes any liability or          !
! responsibility for the accuracy, completeness, or usefulness of any          !
! information, apparatus, product, or process disclosed, or represents that    !
! its use would not infringe privately owned rights. Reference herein to any   !
! specific commercial products, process, or service by trade name, trademark,  !
! manufacturer, or otherwise, does not necessarily constitute or imply its     !
! endorsement, recommendation, or favoring by the University of Michigan.      !
!++++++++++++++++++++++++++++++++++++++++++++++++++++++++++++++++++++++++++++++!
!> @brief Utility module for defining matrix types.
!>
!> The types of matrices defined in this module include a sparse matrix type,
!> square and rectangle dense matrix types, and a square tridiagonal matrix
!> type. Presently, the dense matrices are all assumed to be stored in a general
!> format as opposed to packed, banded, or upper/lower triangular formats.
!> Interfaces to BLAS routines for matrix-vector multiplication and 
!> matrix-matrix multiplication are also added to the global generic interfaces
!> for @ref BLAS2::BLAS_matvec "BLAS_matvec" and BLAS_matmat interfaces.
!>
!> The objects are initialized with a parameter list. For valid reference lists
!> see @ref MatrixTypes::MatrixTypes_Declare_ValidParams
!> "MatrixTypes_Declare_ValidParams".
!>
!> NOTE: Sparse formats are CSR formats that match the 3-Array Variation Format
!> of the Intel MKL. However, filling these requires traversing the matrix
!> in row-major format (i.e., increment i in inner loop). This is more how a C
!> programmer would do it, not us Fortran folk.  Something to be aware of.
!>
!> @par Module Dependencies
!>  - @ref IntrType "IntrType": @copybrief IntrType
!>  - @ref ExceptionHandler "ExceptionHandler": @copybrief ExceptionHandler
!>  - @ref Allocs "Allocs": @copybrief Allocs
!>  - @ref BLAS2 "BLAS2": @copybrief BLAS2
!>  - @ref BLAS3 "BLAS3": @copybrief BLAS3
!>
!> @par EXAMPLES
!> @code
!> PROGRAM ExampleMatrix
!>   TYPE(SparseMatrixType) :: sparse
!>
!>   CALL sparse%init(3,6)
!>   CALL sparse%setShape(1,1,1._SRK)
!>   CALL sparse%setShape(1,3,2._SRK)
!>   CALL sparse%setShape(2,3,3._SRK)
!>   CALL sparse%setShape(3,1,4._SRK)
!>   CALL sparse%setShape(3,2,5._SRK)
!>   CALL sparse%setShape(3,3,6._SRK)
!>   CALL sparse%set(1,1,10._SRK)
!>   CALL sparse%set(1,3,20._SRK)
!>   CALL sparse%set(2,3,30._SRK)
!>   CALL sparse%set(3,1,40._SRK)
!>   CALL sparse%set(3,2,50._SRK)
!>   CALL sparse%set(3,3,60._SRK)
!>   CALL sparse%clear()
!> ENDPROGRAM ExampleMatrix
!> @endcode
!>
!> @author Adam Nelson and Brendan Kochunas
!>   @date 02/14/2012
!>
!++++++++++++++++++++++++++++++++++++++++++++++++++++++++++++++++++++++++++++++!
MODULE MatrixTypes

  USE IntrType
  USE ExceptionHandler
  USE Allocs
  USE BLAS2,           ONLY: BLAS2_matvec => BLAS_matvec
  USE BLAS3,           ONLY: BLAS3_matmult => BLAS_matmat
  USE ParameterLists
  USE VectorTypes
  IMPLICIT NONE

#ifdef MPACT_HAVE_PETSC
#include <finclude/petsc.h>
#undef IS
#endif

  PRIVATE
!
! List of public members
  PUBLIC :: eMatrixType
  PUBLIC :: MatrixType
  PUBLIC :: SquareMatrixType
  PUBLIC :: RectMatrixType
  PUBLIC :: DenseSquareMatrixType
  PUBLIC :: DenseRectMatrixType
  PUBLIC :: TriDiagMatrixType
  PUBLIC :: SparseMatrixType
  PUBLIC :: PETScMatrixType
  PUBLIC :: BLAS_matvec
  PUBLIC :: BLAS_matmult
  PUBLIC :: SparseMatrixType_reqParams,SparseMatrixType_optParams
  PUBLIC :: TriDiagMatrixType_reqParams,TriDiagMatrixType_optParams
  PUBLIC :: DenseRectMatrixType_reqParams,DenseRectMatrixType_optParams
  PUBLIC :: DenseSquareMatrixType_reqParams,DenseSquareMatrixType_optParams
  PUBLIC :: PETScMatrixType_reqParams,PETScMatrixType_optParams
  PUBLIC :: MatrixTypes_Declare_ValidParams
  PUBLIC :: MatrixTypes_Clear_ValidParams
  
  !> set enumeration scheme for matrix types
  INTEGER(SIK),PUBLIC :: SPARSE=0,TRIDIAG=1,DENSESQUARE=2,DENSERECT=3
  
  !> @brief the base matrix type
  TYPE,ABSTRACT :: MatrixType
    !> Initialization status 
    LOGICAL(SBK) :: isInit=.FALSE.
    !> Number of rows in the matrix
    INTEGER(SIK) :: n=0
!
!List of Type Bound Procedures
    CONTAINS
      !> Deferred routine for clearing the matrix
      PROCEDURE(matrix_sub_absintfc),DEFERRED,PASS :: clear
      !> Deferred routine for initializing the matrix
      PROCEDURE(matrix_init_param_sub_absintfc),DEFERRED,PASS :: init
      !> Deferred routine for setting matrix values
      PROCEDURE(matrix_set_sub_absintfc),DEFERRED,PASS :: set
      !> Deferred routine for getting a matrix value
      PROCEDURE(matrix_get_sub_absintfc),DEFERRED,PASS :: get
  ENDTYPE MatrixType    
!
!List of Abstract Interfaces
  !> Explicitly defines the interface for the clear routine of all matrix types
  ABSTRACT INTERFACE
    SUBROUTINE matrix_sub_absintfc(matrix)
      IMPORT :: MatrixType
      CLASS(MatrixType),INTENT(INOUT) :: matrix
    ENDSUBROUTINE matrix_sub_absintfc
  ENDINTERFACE
  
  !> Explicitly defines the interface for the init routine of all matrix types
  !> with parameter list
  ABSTRACT INTERFACE
    SUBROUTINE matrix_init_param_sub_absintfc(matrix,Params)
      IMPORT :: MatrixType,ParamType
      CLASS(MatrixType),INTENT(INOUT) :: matrix
      CLASS(ParamType),INTENT(IN) :: Params
    ENDSUBROUTINE matrix_init_param_sub_absintfc
  ENDINTERFACE
  
  !> Explicitly defines the interface for the set routine of all matrix types
  ABSTRACT INTERFACE
    SUBROUTINE matrix_set_sub_absintfc(matrix,i,j,setval)
      IMPORT :: SIK,SRK,MatrixType
      CLASS(MatrixType),INTENT(INOUT) :: matrix
      INTEGER(SIK),INTENT(IN) :: i
      INTEGER(SIK),INTENT(IN) :: j
      REAL(SRK),INTENT(IN) :: setval
    ENDSUBROUTINE matrix_set_sub_absintfc
  ENDINTERFACE
  
  !> Explicitly defines the interface for the get routine of all matrix types
  ABSTRACT INTERFACE
    SUBROUTINE matrix_get_sub_absintfc(matrix,i,j,getval)
      IMPORT :: SIK,SRK,MatrixType
      CLASS(MatrixType),INTENT(INOUT) :: matrix
      INTEGER(SIK),INTENT(IN) :: i
      INTEGER(SIK),INTENT(IN) :: j
      REAL(SRK),INTENT(INOUT) :: getval
    ENDSUBROUTINE matrix_get_sub_absintfc
  ENDINTERFACE
    
  !> @brief The extended type of matrices for square matrices
  TYPE,ABSTRACT,EXTENDS(MatrixType) :: SquareMatrixType
    !> Indicates whether or not the matrix is symmetric
    LOGICAL(SBK) :: isSymmetric=.FALSE.
  ENDTYPE SquareMatrixType
  
  !> @brief The extended type for rectangular matrices
  TYPE,ABSTRACT,EXTENDS(MatrixType) :: RectMatrixType
    !> The number of columns
    INTEGER(SIK) :: m=0
  ENDTYPE RectMatrixType
  
  !> @brief The extended type for PETSc matrices
  TYPE,EXTENDS(SquareMatrixType) :: PETScMatrixType
  
    !> creation status
    LOGICAL(SBK) :: isCreated=.FALSE.
    !> assembly status
    LOGICAL(SBK) :: isAssembled=.FALSE.
    !> MPI comm ID
    INTEGER(SIK) :: comm=-1
    !> number of local values
    INTEGER(SIK) :: nlocal
    
#ifdef MPACT_HAVE_PETSC
    Mat :: A
#endif
!
!List of Type Bound Procedures
    CONTAINS
      !> @copybrief MatrixTypes::clear_PETScMatrixType
      !> @copydetails MatrixTypes::clear_PETScMatrixType
      PROCEDURE,PASS :: clear => clear_PETScMatrixType
      !> @copybrief MatrixTypes::init_PETScMatrixType
      !> @copydetails MatrixTypes::init_PETScMatrixType
      PROCEDURE,PASS :: init => init_PETScMatrixParam
      !> @copybrief MatrixTypes::set_PETScMatrixType
      !> @copydetails MatrixTypes::set_PETScMatrixType
      PROCEDURE,PASS :: set => set_PETScMatrixType
      !> @copybrief MatrixTypes::set_PETScMatrixType
      !> @copydetails MatrixTypes::set_PETScMatrixType
      PROCEDURE,PASS :: setShape => set_PETScMatrixType
      !> @copybrief MatrixTypes::get_PETScMatrixType
      !> @copydetails MatrixTypes::get_PETScMatrixType
      PROCEDURE,PASS :: get => get_PETScMatrixType
      !> @copybrief MatrixTypes::assemble_PETScMatrixType
      !> @copydetails MatrixTypes::assemble_PETScMatrixType
      PROCEDURE,PASS :: assemble => assemble_PETScMatrixType
  ENDTYPE PETScMatrixType
  
  !> @brief The extended type for dense square matrices
  !> 
  !> This does not add a significant functionality over the intrinsic
  !> allocatable arrays that are part of the Fortran language. It
  !> is provided so as to be able to use the BLAS interfaces adapted
  !> for the matrix type and it also gains some value by having the
  !> isSymmetric and isInit attributes.
  TYPE,EXTENDS(SquareMatrixType) :: DenseSquareMatrixType
    !> The values of the matrix
    REAL(SRK),ALLOCATABLE :: a(:,:)
!
!List of Type Bound Procedures
    CONTAINS
      !> @copybrief MatrixTypes::clear_DenseSquareMatrixType
      !> @copydetails MatrixTypes::clear_DenseSquareMatrixType
      PROCEDURE,PASS :: clear => clear_DenseSquareMatrixType
      !> @copybrief MatrixTypes::clear_DenseSquareMatrixType
      !> @copydetails MatrixTypes::clear_DenseSquareMatrixType
      PROCEDURE,PASS :: init => init_DenseSquareMatrixParam
      !> @copybrief MatrixTypes::set_DenseSquareMatrixType
      !> @copydetails MatrixTypes::set_DenseSquareMatrixType
      PROCEDURE,PASS :: set => set_DenseSquareMatrixType
      !> @copybrief MatrixTypes::get_DenseSquareMatrixType
      !> @copydetails MatrixTypes::get_DenseSquareMatrixType
      PROCEDURE,PASS :: get => get_DenseSquareMatrixType
  ENDTYPE DenseSquareMatrixType
  
  !> @brief The extended type for dense rectangular matrices
  TYPE,EXTENDS(RectMatrixType) :: DenseRectMatrixType
    !> The values of the matrix
    REAL(SRK),ALLOCATABLE :: a(:,:)
!
!List of Type Bound Procedures
    CONTAINS 
      !> @copybrief MatrixTypes::clear_DenseRectMatrixType
      !> @copydetails MatrixTypes::clear_DenseRectMatrixType
      PROCEDURE,PASS :: clear => clear_DenseRectMatrixType
      !> @copybrief MatrixTypes::init_DenseRectMatrixType
      !> @copydetails MatrixTypes::init_DenseRectMatrixType
      PROCEDURE,PASS :: init => init_DenseRectMatrixParam
      !> @copybrief MatrixTypes::set_DenseRectMatrixType
      !> @copydetails MatrixTypes::set_DenseRectMatrixType
      PROCEDURE,PASS :: set => set_DenseRectMatrixType
      !> @copybrief MatrixTypes::get_DenseRectMatrixType
      !> @copydetails MatrixTypes::get_DenseRectMatrixType
      PROCEDURE,PASS :: get => get_DenseRectMatrixType
  ENDTYPE DenseRectMatrixType
  
  !I think this may need to be revisited
  !> @brief The extended type for tri-diagonal square matrices
  TYPE,EXTENDS(SquareMatrixType) :: TriDiagMatrixType
    !> The values of the matrix
    REAL(SRK),ALLOCATABLE :: a(:,:) 
!
!List of Type Bound Procedures
    CONTAINS
      !> @copybrief MatrixTypes::clear_TriDiagMatrixType
      !> @copydetails MatrixTypes::clear_TriDiagMatrixType
      PROCEDURE,PASS :: clear => clear_TriDiagMatrixType
      !> @copybrief MatrixTypes::init_TriDiagMatrixType
      !> @copydetails MatrixTypes::init_TriDiagMatrixType
      PROCEDURE,PASS :: init => init_TriDiagMatrixParam
      !> @copybrief MatrixTypes::set_TriDiagMatrixType
      !> @copydetails MatrixTypes::set_TriDiagMatrixType
      PROCEDURE,PASS :: set => set_TriDiagMatrixType
      !> @copybrief MatrixTypes::get_TriDiagMatrixType
      !> @copydetails MatrixTypes::get_TriDiagMatrixType
      PROCEDURE,PASS :: get => get_TriDiagMatrixType
  ENDTYPE TriDiagMatrixType
  
  !> @brief The basic sparse matrix type
  !> 
  !> Matrix uses compressed sparse row storage format, 
  !> as defined by Intel's MKL
  TYPE,EXTENDS(MatrixType) :: SparseMatrixType
    !> Number of non-zero entries in the matrix
    INTEGER(SIK) :: nnz=0
    !> The number of elements in each row
    INTEGER(SIK),ALLOCATABLE :: ia(:)
    !> The column indices for each element
    INTEGER(SIK),ALLOCATABLE :: ja(:) !columns
    !> The values of the matrix
    REAL(SRK),ALLOCATABLE :: a(:) !values
    !> A counter for the current location in a(:) and ja(:)
    INTEGER(SIK) :: jCount=0 
    !> A variable to store the previous row entered in set_shape
    INTEGER(SIK) :: iPrev=0
    !> A variable to store the previous column entered in set_shape
    INTEGER(SIK) :: jPrev=0
!
!List of Type Bound Procedures
    CONTAINS 
      !> @copybrief MatrixTypes::clear_SparseMatrixType
      !> @copydetails MatrixTypes::clear_SparseMatrixType
      PROCEDURE,PASS :: clear => clear_SparseMatrixType
      !> @copybrief MatrixTypes::init_SparseMatrixType
      !> @copydetails MatrixTypes::init_SparseMatrixType
      PROCEDURE,PASS :: init => init_SparseMatrixParam
      !> @copybrief MatrixTypes::set_SparseMatrixType
      !> @copydetails MatrixTypes::set_SparseMatrixType
      PROCEDURE,PASS :: set => set_SparseMatrixType
      !> @copybrief MatrixTypes::set_shape_SparseMatrixType
      !> @copydetails MatrixTypes::set_shape_SparseMatrixType
      PROCEDURE,PASS :: setShape => set_shape_SparseMatrixType
      !> @copybrief MatrixTypes::get_SparseMatrixType
      !> @copydetails MatrixTypes::get_SparseMatrixType
      PROCEDURE,PASS :: get => get_SparseMatrixType
  ENDTYPE SparseMatrixType
  
  !> @brief Adds to the @ref BLAS2::BLAS_matvec "BLAS_matvec" interface so that
  !> the matrix types defined in this module are also supported.
  INTERFACE BLAS_matvec
    !> @copybrief MatrixTypes::matvec_MatrixType
    !> @copydetails MatrixTypes::matvec_MatrixType
    MODULE PROCEDURE matvec_MatrixType
    !> @copybrief MatrixTypes::matvec_MatrixTypeVectorType
    !> @copydetails MatrixTypes::matvec_MatrixTypeVectorType
    MODULE PROCEDURE matvec_MatrixTypeVectorType
  ENDINTERFACE BLAS_matvec

  !> @brief Adds to the @ref BLAS3::BLAS_matmult "BLAS_matmat" interface so that
  !> the matrix types defined in this module are also supported.
  INTERFACE BLAS_matmult
    !> @copybrief MatrixTypes::matmult_MatrixType
    !> @copydetails MatrixTypes::matmult_MatrixType
    MODULE PROCEDURE matmult_MatrixType
  ENDINTERFACE BLAS_matmult

<<<<<<< HEAD
  INTERFACE triang_solve_sparse
    !> @copybrief MatrixTypes::strsv_all_sparse
    !> @copydetails matrixTypes::strsv_all_sparse
    MODULE PROCEDURE strsv_all_sparse
    !> @copybrief MatrixTypes::dtrsv_all_sparse
    !> @copydetails matrixTypes::dtrsv_all_sparse
    MODULE PROCEDURE dtrsv_all_sparse
  ENDINTERFACE triang_solve_sparse
=======
  !> @brief Adds strsv_all and dtrsv_all routines for sparse matrices to the
  !> @ref BLAS2::BLAS_matvec "BLAS_matvec" interface
  INTERFACE trsv_sparse
    !> @copybrief MatrixTypes::strsv_all_sparse
    !> @copydetails MatrixTypes::strsv_all_sparse
    MODULE PROCEDURE strsv_all_sparse
    !> @copybrief MatrixTypes::dtrsv_all_sparse
    !> @copydetails MatrixTypes::dtrsv_all_sparse
    MODULE PROCEDURE dtrsv_all_sparse
  ENDINTERFACE trsv_sparse
>>>>>>> e47ff2ff
  
  !> Logical flag to check whether the required and optional parameter lists
  !> have been created yet for the Matrix Types.
  LOGICAL(SBK),SAVE :: MatrixType_Paramsflag=.FALSE.
  
  !> The parameter lists to use when validating a parameter list for
  !> initialization for a Sparse Matrix Type.
  TYPE(ParamType),PROTECTED,SAVE :: SparseMatrixType_reqParams, SparseMatrixType_optParams
  
  !> The parameter lists to use when validating a parameter list for
  !> initialization for a Tri-Diagonal Matrix Type.
  TYPE(ParamType),PROTECTED,SAVE :: TriDiagMatrixType_reqParams, TriDiagMatrixType_optParams
  
  !> The parameter lists to use when validating a parameter list for
  !> initialization for a Dense Rectangular Matrix Type.
  TYPE(ParamType),PROTECTED,SAVE :: DenseRectMatrixType_reqParams, DenseRectMatrixType_optParams
  
  !> The parameter lists to use when validating a parameter list for
  !> initialization for a Dense Square Matrix Type.
  TYPE(ParamType),PROTECTED,SAVE :: DenseSquareMatrixType_reqParams, DenseSquareMatrixType_optParams
  
  !> The parameter lists to use when validating a parameter list for
  !> initialization for a PETSc Matrix Type.
  TYPE(ParamType),PROTECTED,SAVE :: PETScMatrixType_reqParams, PETScMatrixType_optParams
  
  !> Exception Handler for use in MatrixTypes
  TYPE(ExceptionHandlerType),POINTER,SAVE :: eMatrixType => NULL()
  
  !> Name of module
  CHARACTER(LEN=*),PARAMETER :: modName='MATRIXTYPES'

!
!===============================================================================
  CONTAINS
!
!-------------------------------------------------------------------------------
!> @brief Initializes Sparse Matrix Type with a Parameter List
!> @param matrix the matrix type to act on
!> @param pList the parameter list
!>
    SUBROUTINE init_SparseMatrixParam(matrix,Params)
      CHARACTER(LEN=*),PARAMETER :: myName='init_SparseMatrixParam'
      CLASS(SparseMatrixType),INTENT(INOUT) :: matrix
      CLASS(ParamType),INTENT(IN) :: Params
      TYPE(ParamType) :: validParams
      INTEGER(SIK) :: n,nnz
      LOGICAL(SBK) :: localalloc
      
      !Check to set up required and optional param lists.
      IF(.NOT.MatrixType_Paramsflag) CALL MatrixTypes_Declare_ValidParams()
      
      !Validate against the reqParams and OptParams
      validParams=Params
      CALL validParams%validate(SparseMatrixType_reqParams)
      
      ! Pull Data From Parameter List
      CALL validParams%get('MatrixType->n',n)
      CALL validParams%get('MatrixType->nnz',nnz)
      CALL validParams%clear()
      
      !Error checking of subroutine input
      localalloc=.FALSE.
      IF(.NOT.ASSOCIATED(eMatrixType)) THEN
        localalloc=.TRUE.
        ALLOCATE(eMatrixType)
      ENDIF

      IF(.NOT. matrix%isInit) THEN
        IF((n < 1).OR.(nnz < 1))  THEN
          CALL eMatrixType%raiseError('Incorrect   input to '// &
          modName//'::'//myName//' - Input parameters must be '// &
            'greater than 1!')
        ELSE
          matrix%isInit=.TRUE.
          matrix%n=n
          matrix%nnz=nnz
          matrix%jCount=0
          matrix%iPrev=0
          matrix%jPrev=0
          !regardless of sparsity, SIZE(ia)=n+1
          CALL dmallocA(matrix%ia,matrix%n+1)
          CALL dmallocA(matrix%a,matrix%nnz)
          CALL dmallocA(matrix%ja,matrix%nnz)
          !last entry of ia is known in advanced
          !this is per the intel MKL format
          matrix%ia(matrix%n+1)=matrix%nnz+1
        ENDIF
      ELSE
        CALL eMatrixType%raiseError('Incorrect call to '// &
          modName//'::'//myName//' - MatrixType already initialized')
      ENDIF
      
      IF(localalloc) DEALLOCATE(eMatrixType)
    ENDSUBROUTINE init_SparseMatrixParam
!
!-------------------------------------------------------------------------------
!> @brief Initializes Tridiagonal Matrix Type with a Parameter List
!> @param matrix the matrix type to act on
!> @param pList the parameter list
!>
    SUBROUTINE init_TriDiagMatrixParam(matrix,Params)
      CHARACTER(LEN=*),PARAMETER :: myName='init_TriDiagMatrixParam'
      CLASS(TriDiagMatrixType),INTENT(INOUT) :: matrix
      CLASS(ParamType),INTENT(IN) :: Params
      TYPE(ParamType) :: validParams
      INTEGER(SIK) :: n
      LOGICAL(SBK) :: localalloc, isSym
      
      !Check to set up required and optional param lists.
      IF(.NOT.MatrixType_Paramsflag) CALL MatrixTypes_Declare_ValidParams()
      
      !Validate against the reqParams and OptParams
      validParams=Params
      CALL validParams%validate(TriDiagMatrixType_reqParams)
      
      ! Pull Data From Parameter List
      CALL validParams%get('MatrixType->n',n)
      CALL validParams%get('MatrixType->isSym',isSym)
      CALL validParams%clear()
      
      !Error checking of subroutine input
      localalloc=.FALSE.
      IF(.NOT.ASSOCIATED(eMatrixType)) THEN
        localalloc=.TRUE.
        ALLOCATE(eMatrixType)
      ENDIF

      IF(.NOT. matrix%isInit) THEN
        IF(n < 1) THEN
          CALL eMatrixType%raiseError('Incorrect input to '// &
            modName//'::'//myName//' - Number of rows (n) must be '// &
              'greater than 1!')
        ELSE
          matrix%isInit=.TRUE.
          matrix%n=n
          IF(isSym) THEN
            matrix%isSymmetric=.TRUE.
          ELSE
            matrix%isSymmetric=.FALSE.
          ENDIF
          CALL dmallocA(matrix%a,3,n)
        ENDIF
      ELSE
        CALL eMatrixType%raiseError('Incorrect call to '// &
          modName//'::'//myName//' - MatrixType already initialized')
      ENDIF
        
      IF(localalloc) DEALLOCATE(eMatrixType)
    ENDSUBROUTINE init_TriDiagMatrixParam
!
!-------------------------------------------------------------------------------
!> @brief Initializes Dense Rectangular Matrix Type with a Parameter List
!> @param matrix the matrix type to act on
!> @param pList the parameter list
!>
    SUBROUTINE init_DenseRectMatrixParam(matrix,Params)
      CHARACTER(LEN=*),PARAMETER :: myName='init_DenseRectMatrixParam'
      CLASS(DenseRectMatrixType),INTENT(INOUT) :: matrix
      CLASS(ParamType),INTENT(IN) :: Params
      TYPE(ParamType) :: validParams
      INTEGER(SIK) :: n, m
      LOGICAL(SBK) :: localalloc
      
      !Check to set up required and optional param lists.
      IF(.NOT.MatrixType_Paramsflag) CALL MatrixTypes_Declare_ValidParams()
      
      !Validate against the reqParams and OptParams
      validParams=Params
      CALL validParams%validate(DenseRectMatrixType_reqParams)
      
      ! Pull Data From Parameter List
      CALL validParams%get('MatrixType->n',n)
      CALL validParams%get('MatrixType->m',m)
      CALL validParams%clear()
      
      !Error checking of subroutine input
      localalloc=.FALSE.
      IF(.NOT.ASSOCIATED(eMatrixType)) THEN
        localalloc=.TRUE.
        ALLOCATE(eMatrixType)
      ENDIF
      
      IF(.NOT. matrix%isInit) THEN
        IF(n < 1) THEN
          CALL eMatrixType%raiseError('Incorrect input to '// &
            modName//'::'//myName//' - Number of rows (n) must'// &
              ' be greater than 1!')
        ELSEIF(m < 1) THEN
          CALL eMatrixType%raiseError('Incorrect input to '// &
            modName//'::'//myName//' - Number of columns (m) must'// &
              ' be greater than 1!')
        ELSE
          matrix%isInit=.TRUE.
          matrix%n=n
          matrix%m=m
          CALL dmallocA(matrix%a,n,m)
        ENDIF
      ELSE
        CALL eMatrixType%raiseError('Incorrect call to '// &
          modName//'::'//myName//' - MatrixType already initialized')
      ENDIF
      
      IF(localalloc) DEALLOCATE(eMatrixType)
    ENDSUBROUTINE init_DenseRectMatrixParam
!
!-------------------------------------------------------------------------------
!> @brief Initializes Dense Square Matrix Type with a Parameter List
!> @param matrix the matrix type to act on
!> @param pList the parameter list
!>
    SUBROUTINE init_DenseSquareMatrixParam(matrix,Params)
      CHARACTER(LEN=*),PARAMETER :: myName='init_DenseSquareMatrixParam'
      CLASS(DenseSquareMatrixType),INTENT(INOUT) :: matrix
      CLASS(ParamType),INTENT(IN) :: Params
      TYPE(ParamType) :: validParams
      INTEGER(SIK) :: n
      LOGICAL(SBK) :: localalloc, isSym
      
      !Check to set up required and optional param lists.
      IF(.NOT.MatrixType_Paramsflag) CALL MatrixTypes_Declare_ValidParams()
      
      !Validate against the reqParams and OptParams
      validParams=Params
      CALL validParams%validate(DenseSquareMatrixType_reqParams)
      
      ! Pull Data From Parameter List
      CALL validParams%get('MatrixType->n',n)
      CALL validParams%get('MatrixType->isSym',isSym)
      CALL validParams%clear()
      
      !Error checking of subroutine input
      localalloc=.FALSE.
      IF(.NOT.ASSOCIATED(eMatrixType)) THEN
        localalloc=.TRUE.
        ALLOCATE(eMatrixType)
      ENDIF
      
      IF(.NOT. matrix%isInit) THEN
        IF(n < 1) THEN
          CALL eMatrixType%raiseError('Incorrect input to '// &
            modName//'::'//myName//' - Number of rows (n) must be '// &
              'greater than 1!')
        ELSE
          matrix%isInit=.TRUE.
          matrix%n=n
          IF(isSym) THEN
            matrix%isSymmetric=.TRUE.
          ELSE
            matrix%isSymmetric=.FALSE.
          ENDIF
          CALL dmallocA(matrix%a,n,n)
        ENDIF
      ELSE
        CALL eMatrixType%raiseError('Incorrect call to '// &
          modName//'::'//myName//' - MatrixType already initialized')
      ENDIF
      
      IF(localalloc) DEALLOCATE(eMatrixType)
    ENDSUBROUTINE init_DenseSquareMatrixParam
!
!-------------------------------------------------------------------------------
!> @brief Initializes PETSc Matrix Type with a Parameter List
!> @param matrix the matrix type to act on
!> @param pList the parameter list
!>
    SUBROUTINE init_PETScMatrixParam(matrix,Params)
      CHARACTER(LEN=*),PARAMETER :: myName='init_PETScMatrixParam'
      CLASS(PETScMatrixType),INTENT(INOUT) :: matrix
      CLASS(ParamType),INTENT(IN) :: Params
      TYPE(ParamType) :: validParams
      INTEGER(SIK) :: n, matType, MPI_COMM_ID, nlocal
      INTEGER(SIK),ALLOCATABLE :: dnnz(:), onnz(:)
      LOGICAL(SBK) :: localalloc, isSym
      
#ifdef MPACT_HAVE_PETSC
      PetscErrorCode  :: ierr
#endif

      !Error checking of subroutine input
      localalloc=.FALSE.
      IF(.NOT.ASSOCIATED(eMatrixType)) THEN
        localalloc=.TRUE.
        ALLOCATE(eMatrixType)
      ENDIF
      
#ifdef MPACT_HAVE_PETSC
      !Check to set up required and optional param lists.
      IF(.NOT.MatrixType_Paramsflag) CALL MatrixTypes_Declare_ValidParams()      
      !Validate against the reqParams and OptParams
      validParams=Params
      CALL validParams%validate(PETScMatrixType_reqParams,PETScMatrixType_optParams)
      
      ! Pull Data From Parameter List
      CALL validParams%get('MatrixType->n',n)
      CALL validParams%get('MatrixType->isSym',isSym)
      CALL validParams%get('MatrixType->matType',matType)
      CALL validParams%get('MatrixType->MPI_COMM_ID',MPI_COMM_ID)
      CALL validParams%get('MatrixType->nlocal',nlocal)
      ALLOCATE(dnnz(nlocal))
      ALLOCATE(onnz(nlocal))
      CALL validParams%get('MatrixType->dnnz',dnnz)
      CALL validParams%get('MatrixType->onnz',onnz)
      CALL validParams%clear()

      IF(.NOT. matrix%isInit) THEN
        IF(n < 1) THEN
          CALL eMatrixType%raiseError('Incorrect input to '// &
            modName//'::'//myName//' - Number of rows (n) must be '// &
              'greater than 0!')
        ELSE
          matrix%isInit=.TRUE.
          matrix%n=n
          matrix%comm=MPI_COMM_ID
          matrix%isAssembled=.FALSE.
          matrix%nlocal=nlocal
          IF(isSym) THEN
            matrix%isSymmetric=.TRUE.
          ELSE
            matrix%isSymmetric=.FALSE.
          ENDIF
          IF(.NOT.matrix%isCreated) THEN
            CALL MatCreate(MPI_COMM_ID,matrix%a,ierr)
            matrix%isCreated=.TRUE.
          ENDIF
          IF(nlocal<0) THEN
            CALL MatSetSizes(matrix%a,PETSC_DECIDE,PETSC_DECIDE,matrix%n,matrix%n,ierr)
          ELSE
            CALL MatSetSizes(matrix%a,nlocal,nlocal,matrix%n,matrix%n,ierr)
          ENDIF
          
          IF (matType == SPARSE) THEN
            CALL MatSetType(matrix%a,MATMPIAIJ,ierr)
          ELSEIF (matType == DENSESQUARE) THEN
            CALL MatSetType(matrix%a,MATMPIDENSE,ierr)
          ELSE
            CALL eMatrixType%raiseError('Invalid matrix type in '// &
              modName//'::'//myName//' - Only sparse and dense square '// &
              'matrices are available with PETSc.')
          ENDIF
          
          IF(MINVAL(dnnz) > 0_SIK .AND. MINVAL(onnz) > 0_SIK) THEN
            CALL MatMPIAIJSetPreallocation(matrix%A,0,dnnz,0,onnz,ierr)
          ELSE
            CALL MatSetUp(matrix%a,ierr)
          ENDIF
        ENDIF
      ELSE
        CALL eMatrixType%raiseError('Incorrect call to '// &
          modName//'::'//myName//' - MatrixType already initialized')
      ENDIF
#else
      CALL eMatrixType%raiseFatalError('Incorrect call to '// &
              modName//'::'//myName//' - PETSc not enabled.  You will'// &
              'need to recompile with PETSc enabled to use this feature.')
#endif
      IF(localalloc) DEALLOCATE(eMatrixType)
    ENDSUBROUTINE init_PETScMatrixParam
!
!-------------------------------------------------------------------------------
!> @brief Clears the sparse matrix
!> @param matrix the matrix type to act on
!>
    SUBROUTINE clear_SparseMatrixType(matrix)
      CHARACTER(LEN=*),PARAMETER :: myName='clear_SparseMatrixType'
      CLASS(SparseMatrixType),INTENT(INOUT) :: matrix
      matrix%isInit=.FALSE.
      matrix%n=0
      matrix%jCount=0
      matrix%iPrev=0
      matrix%jPrev=0
      matrix%nnz=0
      IF(ALLOCATED(matrix%ia)) CALL demallocA(matrix%ia)
      IF(ALLOCATED(matrix%ja)) CALL demallocA(matrix%ja)
      IF(ALLOCATED(matrix%a)) CALL demallocA(matrix%a)
      IF(MatrixType_Paramsflag) CALL MatrixTypes_Clear_ValidParams()    
    ENDSUBROUTINE clear_SparseMatrixType
!
!-------------------------------------------------------------------------------
!> @brief Clears the dense square matrix
!> @param matrix the matrix type to act on
!>
    SUBROUTINE clear_DenseSquareMatrixType(matrix)
      CHARACTER(LEN=*),PARAMETER :: myName='clear_DenseSquareMatrixType'
      CLASS(DenseSquareMatrixType),INTENT(INOUT) :: matrix
      matrix%isInit=.FALSE.
      matrix%n=0
      matrix%isSymmetric=.FALSE.
      IF(ALLOCATED(matrix%a)) CALL demallocA(matrix%a)
      IF(MatrixType_Paramsflag) CALL MatrixTypes_Clear_ValidParams()   
    ENDSUBROUTINE clear_DenseSquareMatrixType
!
!-------------------------------------------------------------------------------
!> @brief Clears the tri-diagonal matrix
!> @param matrix the matrix type to act on
!>
    SUBROUTINE clear_TriDiagMatrixType(matrix)
      CHARACTER(LEN=*),PARAMETER :: myName='clear_TriDiagMatrixType'
      CLASS(TriDiagMatrixType),INTENT(INOUT) :: matrix
      matrix%isInit=.FALSE.
      matrix%n=0
      matrix%isSymmetric=.FALSE.
      IF(ALLOCATED(matrix%a)) CALL demallocA(matrix%a)
      IF(MatrixType_Paramsflag) CALL MatrixTypes_Clear_ValidParams()  
     ENDSUBROUTINE clear_TriDiagMatrixType
!
!-------------------------------------------------------------------------------
!> @brief Clears the dense rectangular matrix
!> @param matrix the matrix type to act on
!>
    SUBROUTINE clear_DenseRectMatrixType(matrix)
      CHARACTER(LEN=*),PARAMETER :: myName='clear_DenseRectMatrixType'
      CLASS(DenseRectMatrixType),INTENT(INOUT) :: matrix
      matrix%isInit=.FALSE.
      matrix%n=0
      matrix%m=0
      IF(ALLOCATED(matrix%a)) CALL demallocA(matrix%a)
      IF(MatrixType_Paramsflag) CALL MatrixTypes_Clear_ValidParams()  
    ENDSUBROUTINE clear_DenseRectMatrixType
!
!-------------------------------------------------------------------------------
!> @brief Clears the PETSc sparse matrix
!> @param matrix the matrix type to act on
!>
    SUBROUTINE clear_PETScMatrixType(matrix)
      CHARACTER(LEN=*),PARAMETER :: myName='clear_PETScMatrixType'
      CLASS(PETScMatrixType),INTENT(INOUT) :: matrix
      LOGICAL(SBK) :: localalloc
#ifdef MPACT_HAVE_PETSC
      PetscErrorCode  :: ierr
#endif

      !Error checking of subroutine input
      localalloc=.FALSE.
      IF(.NOT.ASSOCIATED(eMatrixType)) THEN
        localalloc=.TRUE.
        ALLOCATE(eMatrixType)
      ENDIF
      
#ifdef MPACT_HAVE_PETSC
      IF(matrix%isInit) CALL MatDestroy(matrix%a,ierr)
      matrix%isInit=.FALSE.
      matrix%n=0
      matrix%isAssembled=.FALSE.
      matrix%isCreated=.FALSE.
      matrix%isSymmetric=.FALSE.
#else
      CALL eMatrixType%raiseFatalError('Incorrect call to '// &
              modName//'::'//myName//' - PETSc not enabled.  You will'// &
              'need to recompile with PETSc enabled to use this feature.')
#endif
      IF(localalloc) DEALLOCATE(eMatrixType)
      
    ENDSUBROUTINE clear_PETScMatrixType
!
!-------------------------------------------------------------------------------
!> @brief Sets the values in the sparse matrix
!> @param matrix the matrix type to act on
!> @param i the ith location in the matrix
!> @param j the jth location in the matrix
!> @param setval the value to be set
!>
!> This routine sets the values of the sparse matrix.  It can only be used
!> If setShape has previously been applied to the same sparse matrix.
!>
    SUBROUTINE set_SparseMatrixType(matrix,i,j,setval)
      CHARACTER(LEN=*),PARAMETER :: myName='set_SparseMatrixType'
      CLASS(SparseMatrixType),INTENT(INOUT) :: matrix
      INTEGER(SIK),INTENT(IN) :: i
      INTEGER(SIK),INTENT(IN) :: j
      REAL(SRK),INTENT(IN) :: setval
      INTEGER(SIK) :: ja_index
      LOGICAL(SBK) :: found_ja
      
      IF(matrix%isInit) THEN
        IF(((matrix%jCount > 0).AND.(i <= matrix%n)) &
            .AND. ((j > 0) .AND. (i > 0))) THEN
          !currently written assuming no all-zero rows.
          !pretty safe assumption.
          found_ja=.FALSE.
          DO ja_index=matrix%ia(i),matrix%ia(i+1)-1
            IF(matrix%ja(ja_index) == j) THEN
              found_ja=.TRUE.
              EXIT          
            ENDIF
          ENDDO
          IF(found_ja) matrix%a(ja_index)=setval
        ENDIF
      ENDIF
    ENDSUBROUTINE set_SparseMatrixtype
!
!-------------------------------------------------------------------------------
!> @brief Sets the values in the dense square matrix
!> @param matrix the matrix type to act on
!> @param i the ith location in the matrix
!> @param j the jth location in the matrix
!> @param setval the value to be set
!>
    SUBROUTINE set_DenseSquareMatrixType(matrix,i,j,setval)
      CHARACTER(LEN=*),PARAMETER :: myName='set_DenseSquareMatrixType'
      CLASS(DenseSquareMatrixType),INTENT(INOUT) :: matrix
      INTEGER(SIK),INTENT(IN) :: i
      INTEGER(SIK),INTENT(IN) :: j
      REAL(SRK),INTENT(IN) :: setval
      IF(matrix%isInit) THEN
        IF(((j <= matrix%n) .AND. (i <= matrix%n)) & 
          .AND. ((j > 0) .AND. (i > 0))) THEN
          matrix%a(i,j)=setval
          IF(matrix%isSymmetric) matrix%a(j,i)=setval
        ENDIF
      ENDIF
    ENDSUBROUTINE set_DenseSquareMatrixType
!
!-------------------------------------------------------------------------------
!> @brief Sets the values in the tridiagonal matrix
!> @param matrix the matrix type to act on
!> @param i the ith location in the matrix
!> @param j the jth location in the matrix
!> @param setval the value to be set
!>
    SUBROUTINE set_TriDiagMatrixType(matrix,i,j,setval)
      CHARACTER(LEN=*),PARAMETER :: myName='set_TriDiagMatrixType'
      CLASS(TriDiagMatrixType),INTENT(INOUT) :: matrix
      INTEGER(SIK),INTENT(IN) :: i
      INTEGER(SIK),INTENT(IN) :: j
      REAL(SRK),INTENT(IN) :: setval
      IF(matrix%isInit) THEN
        IF(((j <= matrix%n) .AND. (i <= matrix%n)) &
            .AND. (i>=1) .AND. (j >= 1)) THEN
          !based on i,j, put in correct location
          IF((j == (i-1)).AND. (i > 1)) THEN !sub-diag
            matrix%a(1,i)=setval
            IF(matrix%isSymmetric) matrix%a(3,j)=setval
          ELSEIF((j == (i+1)) .AND. (i < matrix%n)) THEN !super-diag
            matrix%a(3,i)=setval
            IF(matrix%isSymmetric) matrix%a(1,j)=setval
          ELSEIF(i == j) THEN
            matrix%a(2,i)=setval
          ENDIF
        ENDIF
      ENDIF
    ENDSUBROUTINE set_TriDiagMatrixType
!
!-------------------------------------------------------------------------------
!> @brief Sets the values in the dense rectangular matrix
!> @param matrix the matrix type to act on
!> @param i the ith location in the matrix
!> @param j the jth location in the matrix
!> @param setval the value to be set
!>
    SUBROUTINE set_DenseRectMatrixType(matrix,i,j,setval)
      CHARACTER(LEN=*),PARAMETER :: myName='set_DenseRectMatrixType'
      CLASS(DenseRectMatrixType),INTENT(INOUT) :: matrix
      INTEGER(SIK),INTENT(IN) :: i
      INTEGER(SIK),INTENT(IN) :: j
      REAL(SRK),INTENT(IN) :: setval
      IF(matrix%isInit) THEN
        IF(((j <= matrix%m) .AND. (i <= matrix%n)) &
          .AND. ((j > 0) .AND. (i > 0))) matrix%a(i,j)=setval
      ENDIF
    ENDSUBROUTINE set_DenseRectMatrixType
!
!-------------------------------------------------------------------------------
!> @brief Sets the values and the shape in the sparse matrix
!> @param matrix the matrix type to act on
!> @param i the ith location in the matrix
!> @param j the jth location in the matrix
!> @param setval the value to be set
!>
!> This is to be used the first time the sparse matrix values are being set.
!> This routine learns the shape of the CSR format matrix.
!> The matrix must be supplied in row-major order, any entries not in this form
!> will be ignored.
!> 
    SUBROUTINE set_shape_SparseMatrixType(matrix,i,j,setval)
      CHARACTER(LEN=*),PARAMETER :: myName='set_shape_SparseMatrixType'
      CLASS(SparseMatrixType),INTENT(INOUT) :: matrix
      INTEGER(SIK),INTENT(IN) :: i
      INTEGER(SIK),INTENT(IN) :: j
      REAL(SRK),OPTIONAL,INTENT(IN) :: setval
      LOGICAL(SBK) :: ijOK
      
      IF(matrix%isInit) THEN
        IF((i <= matrix%n) .AND. ((j > 0) .AND. (i > 0))) THEN
          !enforce entering values in row-major order
          !first check to see if this is a new row or not (ia(i)>0)
          !If it is, then we have to comprae new j with previous j
          ijOK=.FALSE.
          IF((matrix%jCount < matrix%nnz) & 
            .AND.((matrix%iPrev == i).AND.(matrix%jPrev < j))) THEN
            ijOK=.TRUE.
          ELSEIF(matrix%iPrev < i) THEN
            ijOK=.TRUE.
          ENDIF
          IF(matrix%ia(i) == 0) matrix%ia(i)=matrix%jCount+1
          IF(ijOK) THEN
            matrix%iPrev=i
            matrix%jPrev=j
            matrix%jCount=matrix%jCount+1
            IF(PRESENT(setval)) matrix%a(matrix%jCount)=setval
            matrix%ja(matrix%jCount)=j
          ENDIF
        ENDIF
      ENDIF
    ENDSUBROUTINE set_shape_SparseMatrixType
!
!-------------------------------------------------------------------------------
!> @brief Sets the values in the PETSc matrix
!> @param declares the matrix type to act on
!> @param i the ith location in the matrix
!> @param j the jth location in the matrix
!> @param setval the value to be set
!>
    SUBROUTINE set_PETScMatrixType(matrix,i,j,setval)
      CHARACTER(LEN=*),PARAMETER :: myName='set_PETScMatrixType'
      CLASS(PETScMatrixType),INTENT(INOUT) :: matrix
      INTEGER(SIK),INTENT(IN) :: i
      INTEGER(SIK),INTENT(IN) :: j
      REAL(SRK),INTENT(IN) :: setval
      LOGICAL(SBK) :: localalloc
#ifdef MPACT_HAVE_PETSC
      PetscErrorCode  :: ierr
#endif

      !Error checking of subroutine input
      localalloc=.FALSE.
      IF(.NOT.ASSOCIATED(eMatrixType)) THEN
        localalloc=.TRUE.
        ALLOCATE(eMatrixType)
      ENDIF
      
#ifdef MPACT_HAVE_PETSC
      IF(matrix%isInit) THEN
        IF(((j <= matrix%n) .AND. (i <= matrix%n)) & 
          .AND. ((j > 0) .AND. (i > 0))) THEN
          CALL MatSetValues(matrix%a,1,i-1,1,j-1,setval,INSERT_VALUES,ierr)
          IF(matrix%isSymmetric) THEN
            CALL MatSetValues(matrix%a,1,j-1,1,i-1,setval,INSERT_VALUES,ierr)
          ENDIF
          matrix%isAssembled=.FALSE.
        ENDIF
      ENDIF
#else
      CALL eMatrixType%raiseFatalError('Incorrect call to '// &
              modName//'::'//myName//' - PETSc not enabled.  You will'// &
              'need to recompile with PETSc enabled to use this feature.')
#endif
      IF(localalloc) DEALLOCATE(eMatrixType)
    ENDSUBROUTINE set_PETScMatrixType
!
!-------------------------------------------------------------------------------
!> @brief Gets the values in the tridiagonal matrix
!> @param matrix the matrix type to act on
!> @param i the ith location in the matrix
!> @param j the jth location in the matrix
!> @param setval the value to be set
!>
    SUBROUTINE get_TriDiagMatrixType(matrix,i,j,getval)
      CHARACTER(LEN=*),PARAMETER :: myName='get_TriDiagMatrixType'
      CLASS(TriDiagMatrixType),INTENT(INOUT) :: matrix
      INTEGER(SIK),INTENT(IN) :: i
      INTEGER(SIK),INTENT(IN) :: j
      REAL(SRK),INTENT(INOUT) :: getval
      IF(matrix%isInit) THEN
        IF(((j <= matrix%n) .AND. (i <= matrix%n)) &
            .AND. (i>=1) .AND. (j >= 1)) THEN
          !based on i,j, pull from correct location
          IF((j == (i-1)).AND. (i > 1)) THEN !sub-diag
            getval=matrix%a(1,i)
          ELSEIF((j == (i+1)) .AND. (i < matrix%n)) THEN !super-diag
            getval=matrix%a(3,i)
          ELSEIF(i == j) THEN
            getval=matrix%a(2,i)
          ENDIF
        ELSE
          getval=-1051._SRK
        ENDIF
      ENDIF
    ENDSUBROUTINE get_TriDiagMatrixType
!
!-------------------------------------------------------------------------------
!> @brief Gets the values in the dense rectangular matrix
!> @param matrix the matrix type to act on
!> @param i the ith location in the matrix
!> @param j the jth location in the matrix
!> @param setval the value to be set
!>
    SUBROUTINE get_DenseRectMatrixType(matrix,i,j,getval)
      CHARACTER(LEN=*),PARAMETER :: myName='get_DenseRectMatrixType'
      CLASS(DenseRectMatrixType),INTENT(INOUT) :: matrix
      INTEGER(SIK),INTENT(IN) :: i
      INTEGER(SIK),INTENT(IN) :: j
      REAL(SRK),INTENT(INOUT) :: getval
      IF(matrix%isInit) THEN
        IF(((j <= matrix%m) .AND. (i <= matrix%n)) .AND. ((j > 0) .AND. (i > 0))) THEN 
          getval=matrix%a(i,j)
        ELSE
          getval=-1051._SRK
        ENDIF
      ENDIF
    ENDSUBROUTINE get_DenseRectMatrixType
!
!-------------------------------------------------------------------------------
!> @brief Gets the values in the Dense Square matrix
!> @param declare the matrix type to act on
!> @param i the ith location in the matrix
!> @param j the jth location in the matrix
!>
!> This routine gets the values of the sparse matrix.  If the (i,j) location is 
!> out of bounds, then -1051.0 (an arbitrarily chosen key) is returned.
!>
    SUBROUTINE get_DenseSquareMatrixType(matrix,i,j,getval)
      CHARACTER(LEN=*),PARAMETER :: myName='get_DenseSquareMatrixType'
      CLASS(DenseSquareMatrixType),INTENT(INOUT) :: matrix
      INTEGER(SIK),INTENT(IN) :: i
      INTEGER(SIK),INTENT(IN) :: j
      REAL(SRK),INTENT(INOUT) :: getval
      LOGICAL(SBK) :: localalloc

      !Error checking of subroutine input
      localalloc=.FALSE.
      IF(.NOT.ASSOCIATED(eMatrixType)) THEN
        localalloc=.TRUE.
        ALLOCATE(eMatrixType)
      ENDIF
      
      getval=0.0_SRK
      IF(matrix%isInit) THEN
        IF((i <= matrix%n) .AND. (j <= matrix%n) .AND. ((j > 0) .AND. (i > 0))) THEN
          getval=matrix%A(i,j)
        ELSE
          getval=-1051._SRK
        ENDIF
      ENDIF

      IF(localalloc) DEALLOCATE(eMatrixType)
    ENDSUBROUTINE get_DenseSquareMatrixtype
!
!-------------------------------------------------------------------------------
!> @brief Gets the values in the sparse matrix - presently untested
!> @param matrix the matrix type to act on
!> @param i the ith location in the matrix
!> @param j the jth location in the matrix
!>
!> This routine gets the values of the sparse matrix.  If an (i,j) value
!> is not present, then 0.0 is returned.  If the (i,j) location is out of
!> bounds, then -1051.0 is returned (-1051.0 is an arbitrarily chosen key).
!>
    SUBROUTINE get_SparseMatrixType(matrix,i,j,getval)
      CHARACTER(LEN=*),PARAMETER :: myName='get_SparseMatrixType'
      CLASS(SparseMatrixType),INTENT(INOUT) :: matrix
      INTEGER(SIK),INTENT(IN) :: i
      INTEGER(SIK),INTENT(IN) :: j
      INTEGER(SIK) :: ja_index
      LOGICAL(SBK) :: found_ja
      REAL(SRK),INTENT(INOUT) :: getval
      
      getval=0.0_SRK
      IF(matrix%isInit) THEN
        IF(((matrix%jCount > 0).AND.(i <= matrix%n)) &
            .AND. ((j > 0) .AND. (i > 0))) THEN
          found_ja=.FALSE.
          DO ja_index=matrix%ia(i),matrix%ia(i+1)-1
            IF(matrix%ja(ja_index) == j) THEN
              found_ja=.TRUE.
              EXIT          
            ENDIF
          ENDDO
          IF(found_ja) getval=matrix%a(ja_index)
        ELSE
          getval=-1051._SRK
        ENDIF
      ENDIF
    ENDSUBROUTINE get_SparseMatrixtype
!
!-------------------------------------------------------------------------------
!> @brief Gets the values in the PETSc matrix - presently untested
!> @param declare the matrix type to act on
!> @param i the ith location in the matrix
!> @param j the jth location in the matrix
!>
!> This routine gets the values of the sparse matrix.  If the (i,j) location is 
!> out of bounds, then -1051.0 (an arbitrarily chosen key) is returned.
!>
    SUBROUTINE get_PETScMatrixType(matrix,i,j,getval)
      CHARACTER(LEN=*),PARAMETER :: myName='get_PETScMatrixType'
      CLASS(PETScMatrixType),INTENT(INOUT) :: matrix
      INTEGER(SIK),INTENT(IN) :: i
      INTEGER(SIK),INTENT(IN) :: j
      REAL(SRK),INTENT(INOUT) :: getval
      LOGICAL(SBK) :: localalloc
#ifdef MPACT_HAVE_PETSC
      PetscErrorCode  :: ierr
#endif

      !Error checking of subroutine input
      localalloc=.FALSE.
      IF(.NOT.ASSOCIATED(eMatrixType)) THEN
        localalloc=.TRUE.
        ALLOCATE(eMatrixType)
      ENDIF
      
#ifdef MPACT_HAVE_PETSC
      getval=0.0_SRK
      IF(matrix%isInit) THEN
        ! assemble matrix if necessary
        IF (.NOT.(matrix%isAssembled)) CALL matrix%assemble()
      
        IF((i <= matrix%n) .AND. (j <= matrix%n) .AND. ((j > 0) .AND. (i > 0))) THEN
          CALL MatGetValues(matrix%a,1,i-1,1,j-1,getval,ierr)
        ELSE
          getval=-1051._SRK
        ENDIF
      ENDIF
#else
      CALL eMatrixType%raiseFatalError('Incorrect call to '// &
              modName//'::'//myName//' - PETSc not enabled.  You will'// &
              'need to recompile with PETSc enabled to use this feature.')
#endif
      IF(localalloc) DEALLOCATE(eMatrixType)
    ENDSUBROUTINE get_PETScMatrixtype
!
!-------------------------------------------------------------------------------
    SUBROUTINE assemble_PETScMatrixType(thisMatrix,ierr)
      CLASS(PETScMatrixType),INTENT(INOUT) :: thisMatrix
      INTEGER(SIK),INTENT(OUT),OPTIONAL :: ierr
      INTEGER(SIK) :: ierrc
#ifdef MPACT_HAVE_PETSC
      PetscErrorCode  :: iperr
      
      ierrc=0
      IF(.NOT.thisMatrix%isAssembled) THEN
        CALL MatAssemblyBegin(thisMatrix%a,MAT_FINAL_ASSEMBLY,iperr)
        IF(iperr == 0) CALL MatAssemblyEnd(thisMatrix%a,MAT_FINAL_ASSEMBLY,iperr)
        IF(iperr == 0) thisMatrix%isAssembled=.TRUE.
        ierrc=iperr
      ENDIF
      IF(PRESENT(ierr)) ierr=ierrc
#else
      CHARACTER(LEN=*),PARAMETER :: myName='assemble_PETScMatrixType'
      LOGICAL(SBK) :: localalloc
      
      localalloc=.FALSE.
      IF(.NOT.ASSOCIATED(eMatrixType)) THEN
        localalloc=.TRUE.
        ALLOCATE(eMatrixType)
      ENDIF
      CALL eMatrixType%raiseFatalError('Incorrect call to '// &
         modName//'::'//myName//' - PETSc not enabled.  You will'// &
         'need to recompile with PETSc enabled to use this feature.')
      IF(localalloc) DEALLOCATE(eMatrixType)
#endif
    ENDSUBROUTINE assemble_PETScMatrixType
!
!-------------------------------------------------------------------------------
!> @brief Subroutine provides an interface to matrix vector multiplication for
!> the MatrixType.
!> @param trans single character input indicating whether or not to use the 
!>        transpose of @c A              
!> @param thisMatrix derived matrix type.
!> @param alpha the scalar used to scale @c x
!> @param x the vector to multiply with @c A
!> @param beta the scalar used to scale @c y
!> @param y the vector to add to the product of @c A and @c x
!>
<<<<<<< HEAD
    SUBROUTINE matvec_MatrixType(thisMatrix,trans,alpha,x,beta,y,uplo,unity,incx_in)
=======
    SUBROUTINE matvec_MatrixType(thisMatrix,trans,alpha,x,beta,y,uplo,diag,incx_in)
>>>>>>> e47ff2ff
      CHARACTER(LEN=*),PARAMETER :: myName='matvec_MatrixType'
      CLASS(MatrixType),INTENT(INOUT) :: thisMatrix
      CHARACTER(LEN=1),OPTIONAL,INTENT(IN) :: trans
      REAL(SRK),INTENT(IN),OPTIONAL :: alpha
      REAL(SRK),INTENT(IN) :: x(:)
      REAL(SRK),INTENT(IN),OPTIONAL :: beta
      REAL(SRK),INTENT(INOUT) :: y(:)
      CHARACTER(LEN=1),INTENT(IN),OPTIONAL :: uplo
<<<<<<< HEAD
      CHARACTER(LEN=1),INTENT(IN),OPTIONAL :: unity
=======
      CHARACTER(LEN=1),INTENT(IN),OPTIONAL :: diag
>>>>>>> e47ff2ff
      INTEGER(SIK),INTENT(IN),OPTIONAL :: incx_in
      REAL(SRK),ALLOCATABLE :: tmpmat(:,:)
      INTEGER(SIK) :: i,j
      LOGICAL(SBK) :: localalloc
      
<<<<<<< HEAD
      CHARACTER(LEN=1) :: t
      CHARACTER(LEN=1) :: ul
      CHARACTER(LEN=1) :: u
=======
      CHARACTER(LEN=1) :: t,ul,d
>>>>>>> e47ff2ff
      INTEGER(SIK) :: incx

      !Error checking of subroutine input
      localalloc=.FALSE.
      IF(.NOT.ASSOCIATED(eMatrixType)) THEN
        localalloc=.TRUE.
        ALLOCATE(eMatrixType)
      ENDIF
      
      IF(thisMatrix%isInit) THEN
        t='n'
        ul='n'
<<<<<<< HEAD
        u='n'
        incx=1_SIK
        IF(PRESENT(trans)) t=trans
        IF(PRESENT(uplo)) ul=uplo
        IF(PRESENT(unity)) u=unity
=======
        d='n'
        incx=1_SIK
        IF(PRESENT(trans)) t=trans
        IF(PRESENT(uplo)) ul=uplo
        IF(PRESENT(diag)) d=diag
>>>>>>> e47ff2ff
        IF(PRESENT(incx_in)) incx=incx_in
        
        SELECTTYPE(thisMatrix)
          TYPE IS(DenseSquareMatrixType)
            IF(ul /= 'n') THEN
              y=x
<<<<<<< HEAD
              CALL BLAS2_matvec(ul,t,u,thisMatrix%A,y,incx)
=======
              CALL BLAS2_matvec(ul,t,d,thisMatrix%a,y,incx)
>>>>>>> e47ff2ff
            ELSEIF(PRESENT(alpha) .AND. PRESENT(beta)) THEN
              CALL BLAS2_matvec(t,thisMatrix%n,thisMatrix%n, &
                alpha,thisMatrix%a,thisMatrix%n,x,1,beta,y,1)
            ELSEIF(PRESENT(alpha) .AND. .NOT.PRESENT(beta)) THEN
              CALL BLAS2_matvec(t,thisMatrix%n,thisMatrix%n, &
                alpha,thisMatrix%a,thisMatrix%n,x,1,y,1)
            ELSEIF(.NOT.PRESENT(alpha) .AND. PRESENT(beta)) THEN
              CALL BLAS2_matvec(t,thisMatrix%n,thisMatrix%n, &
                thisMatrix%a,thisMatrix%n,x,1,beta,y,1)
            ELSEIF(.NOT.PRESENT(alpha) .AND. .NOT.PRESENT(beta)) THEN
              CALL BLAS2_matvec(t,thisMatrix%n,thisMatrix%n, &
                thisMatrix%a,thisMatrix%n,x,1,y,1)
            ENDIF
          TYPE IS(DenseRectMatrixType)
            IF(PRESENT(alpha) .AND. PRESENT(beta)) THEN
              CALL BLAS2_matvec(t,thisMatrix%n,thisMatrix%m, &
                alpha,thisMatrix%a,thisMatrix%n,x,1,beta,y,1)
            ELSEIF(PRESENT(alpha) .AND. .NOT.PRESENT(beta)) THEN
              CALL BLAS2_matvec(t,thisMatrix%n,thisMatrix%m, &
                alpha,thisMatrix%a,thisMatrix%n,x,1,y,1)
            ELSEIF(.NOT.PRESENT(alpha) .AND. PRESENT(beta)) THEN
              CALL BLAS2_matvec(t,thisMatrix%n,thisMatrix%m, &
                thisMatrix%a,thisMatrix%n,x,1,beta,y,1)
            ELSEIF(.NOT.PRESENT(alpha) .AND. .NOT.PRESENT(beta)) THEN
              CALL BLAS2_matvec(t,thisMatrix%n,thisMatrix%m, &
                thisMatrix%a,thisMatrix%n,x,1,y,1)
            ENDIF
          TYPE IS(SparseMatrixType)
            IF(ul /= 'n') THEN
              y=x
<<<<<<< HEAD
              CALL triang_solve_sparse(ul,t,u,thisMatrix%a,thisMatrix%ia,thisMatrix%ja,y,incx)
=======
              CALL trsv_sparse(ul,t,d,thisMatrix%a,thisMatrix%ia,thisMatrix%ja,y,incx)
>>>>>>> e47ff2ff
            ELSEIF(PRESENT(alpha) .AND. PRESENT(beta)) THEN
              CALL BLAS2_matvec(thisMatrix%n,thisMatrix%nnz,thisMatrix%ia, &
                thisMatrix%ja,thisMatrix%a,alpha,x,beta,y)
            ELSEIF(PRESENT(alpha) .AND. .NOT.PRESENT(beta)) THEN
              CALL BLAS2_matvec(thisMatrix%n,thisMatrix%nnz,thisMatrix%ia, &
                thisMatrix%ja,thisMatrix%a,alpha,x,y)
            ELSEIF(.NOT.PRESENT(alpha) .AND. PRESENT(beta)) THEN
              CALL BLAS2_matvec(thisMatrix%n,thisMatrix%nnz,thisMatrix%ia, &
                thisMatrix%ja,thisMatrix%a,x,beta,y)
            ELSEIF(.NOT.PRESENT(alpha) .AND. .NOT.PRESENT(beta)) THEN
              CALL BLAS2_matvec(thisMatrix%n,thisMatrix%nnz,thisMatrix%ia, &
                thisMatrix%ja,thisMatrix%a,x,y)
            ENDIF
          TYPE IS(PETScMatrixType)
#ifdef MPACT_HAVE_PETSC
            ALLOCATE(tmpmat(thisMatrix%n,thisMatrix%n))
            ! stuff into temporary matrix
            DO i=1,thisMatrix%n
              DO j=1,thisMatrix%n
                CALL thisMatrix%get(i,j,tmpmat(i,j))
              ENDDO
            ENDDO
          
            IF(PRESENT(alpha) .AND. PRESENT(beta)) THEN
              CALL BLAS2_matvec(t,thisMatrix%n,thisMatrix%n, &
                alpha,tmpmat,thisMatrix%n,x,1,beta,y,1)
            ELSEIF(PRESENT(alpha) .AND. .NOT.PRESENT(beta)) THEN
              CALL BLAS2_matvec(t,thisMatrix%n,thisMatrix%n, &
                alpha,tmpmat,thisMatrix%n,x,1,y,1)
            ELSEIF(.NOT.PRESENT(alpha) .AND. PRESENT(beta)) THEN
              CALL BLAS2_matvec(t,thisMatrix%n,thisMatrix%n, &
                tmpmat,thisMatrix%n,x,1,beta,y,1)
            ELSEIF(.NOT.PRESENT(alpha) .AND. .NOT.PRESENT(beta)) THEN
              CALL BLAS2_matvec(t,thisMatrix%n,thisMatrix%n, &
                tmpmat,thisMatrix%n,x,1,y,1)
            ENDIF
            DEALLOCATE(tmpmat)
#else
            CALL eMatrixType%raiseFatalError('Incorrect call to '// &
               modName//'::'//myName//' - PETSc not enabled.  You will'// &
               'need to recompile with PETSc enabled to use this feature.')
#endif
        ENDSELECT
      ENDIF
      
      IF(localalloc) DEALLOCATE(eMatrixType)
    ENDSUBROUTINE matvec_MatrixType
!
!-------------------------------------------------------------------------------
!> @brief Subroutine provides an interface to matrix vector multiplication for
!> the MatrixType.
!> @param trans single character input indicating whether or not to use the 
!>        transpose of @c A              
!> @param thisMatrix derived matrix type.
!> @param alpha the scalar used to scale @c x
!> @param x the vector to multiply with @c A
!> @param beta the scalar used to scale @c y
!> @param y the vector to add to the product of @c A and @c x
!>
<<<<<<< HEAD
    SUBROUTINE matvec_MatrixTypeVectorType(thisMatrix,trans,alpha,x,beta,y,uplo,unity,incx_in)
=======
    SUBROUTINE matvec_MatrixTypeVectorType(thisMatrix,trans,alpha,x,beta,y,uplo,diag,incx_in)
>>>>>>> e47ff2ff
      CHARACTER(LEN=*),PARAMETER :: myName='matvec_MatrixTypeVectorType'
      CLASS(MatrixType),INTENT(INOUT) :: thisMatrix
      CLASS(VectorType),INTENT(INOUT) :: x
      CHARACTER(LEN=1),OPTIONAL,INTENT(IN) :: trans
      REAL(SRK),INTENT(IN),OPTIONAL :: alpha
      REAL(SRK),INTENT(IN),OPTIONAL :: beta
      CLASS(VectorType),INTENT(INOUT) :: y
<<<<<<< HEAD
      CHARACTER(LEN=1),OPTIONAL,INTENT(IN) :: uplo
      CHARACTER(LEN=1),OPTIONAL,INTENT(IN) :: unity
      INTEGER(SIK),OPTIONAL,INTENT(IN) :: incx_in
=======
      CHARACTER(LEN=1),INTENT(IN),OPTIONAL :: uplo
      CHARACTER(LEN=1),INTENT(IN),OPTIONAL :: diag
      INTEGER(SIK),INTENT(IN),OPTIONAL :: incx_in
>>>>>>> e47ff2ff
      REAL(SRK),ALLOCATABLE :: tmpmat(:,:),tmpvec(:),tmpy(:)
      INTEGER(SIK) :: i,j
      LOGICAL(SBK) :: localalloc
#ifdef MPACT_HAVE_PETSC
      PetscErrorCode  :: iperr
      TYPE(PETScVectorType) :: dummy
      TYPE(ParamType) :: vecPList
#endif
      
<<<<<<< HEAD
      CHARACTER(LEN=1) :: t,ul,u
=======
      CHARACTER(LEN=1) :: t,ul,d
      INTEGER(SIK) :: incx
>>>>>>> e47ff2ff
      REAL(SRK) :: a,b
      INTEGER(SIK) :: incx
      
      !Error checking of subroutine input
      localalloc=.FALSE.
      IF(.NOT.ASSOCIATED(eMatrixType)) THEN
        localalloc=.TRUE.
        ALLOCATE(eMatrixType)
      ENDIF
      
      IF(thisMatrix%isInit) THEN
        t='n'
        ul='n'
<<<<<<< HEAD
        u='n'
=======
        d='n'
>>>>>>> e47ff2ff
        incx=1_SIK
        a=1
        b=1
        IF(PRESENT(trans)) t=trans
        IF(PRESENT(uplo)) ul=uplo
<<<<<<< HEAD
        IF(PRESENT(unity)) u=unity
=======
        IF(PRESENT(diag)) d=diag
>>>>>>> e47ff2ff
        IF(PRESENT(incx_in)) incx=incx_in
        IF(PRESENT(alpha)) a=alpha
        IF(PRESENT(beta))  b=beta
        
        SELECTTYPE(x); TYPE IS(RealVectorType)
          SELECTTYPE(y); TYPE IS(RealVectorType)
            SELECTTYPE(thisMatrix)
              TYPE IS(DenseSquareMatrixType)
                IF(ul /= 'n') THEN
                  y%b=x%b
<<<<<<< HEAD
                  CALL BLAS2_matvec(ul,t,u,thisMatrix%a,y%b,incx)
=======
                  CALL BLAS2_matvec(ul,t,d,thisMatrix%a,y%b,incx)
>>>>>>> e47ff2ff
                ELSEIF(PRESENT(alpha) .AND. PRESENT(beta)) THEN
                  CALL BLAS2_matvec(t,thisMatrix%n,thisMatrix%n, &
                    alpha,thisMatrix%a,thisMatrix%n,x%b,1,beta,y%b,1)
                ELSEIF(PRESENT(alpha) .AND. .NOT.PRESENT(beta)) THEN
                  CALL BLAS2_matvec(t,thisMatrix%n,thisMatrix%n, &
                    alpha,thisMatrix%a,thisMatrix%n,x%b,1,y%b,1)
                ELSEIF(.NOT.PRESENT(alpha) .AND. PRESENT(beta)) THEN
                  CALL BLAS2_matvec(t,thisMatrix%n,thisMatrix%n, &
                    thisMatrix%a,thisMatrix%n,x%b,1,beta,y%b,1)
                ELSEIF(.NOT.PRESENT(alpha) .AND. .NOT.PRESENT(beta)) THEN
                  CALL BLAS2_matvec(t,thisMatrix%n,thisMatrix%n, &
                    thisMatrix%a,thisMatrix%n,x%b,1,y%b,1)
                ENDIF
              TYPE IS(DenseRectMatrixType)
                IF(PRESENT(alpha) .AND. PRESENT(beta)) THEN
                  CALL BLAS2_matvec(t,thisMatrix%n,thisMatrix%m, &
                    alpha,thisMatrix%a,thisMatrix%n,x%b,1,beta,y%b,1)
                ELSEIF(PRESENT(alpha) .AND. .NOT.PRESENT(beta)) THEN
                  CALL BLAS2_matvec(t,thisMatrix%n,thisMatrix%m, &
                    alpha,thisMatrix%a,thisMatrix%n,x%b,1,y%b,1)
                ELSEIF(.NOT.PRESENT(alpha) .AND. PRESENT(beta)) THEN
                  CALL BLAS2_matvec(t,thisMatrix%n,thisMatrix%m, &
                    thisMatrix%a,thisMatrix%n,x%b,1,beta,y%b,1)
                ELSEIF(.NOT.PRESENT(alpha) .AND. .NOT.PRESENT(beta)) THEN
                  CALL BLAS2_matvec(t,thisMatrix%n,thisMatrix%m, &
                    thisMatrix%a,thisMatrix%n,x%b,1,y%b,1)
                ENDIF
              TYPE IS(SparseMatrixType)
                IF(ul /= 'n') THEN
                  y%b=x%b
<<<<<<< HEAD
                  CALL triang_solve_sparse(ul,t,u,thisMatrix%a,thisMatrix%ia,thisMatrix%ja,y%b,incx)
=======
                  CALL trsv_sparse(ul,t,d,thisMatrix%a,thisMatrix%ia,thisMatrix%ja,y%b,incx)
>>>>>>> e47ff2ff
                ELSEIF(PRESENT(alpha) .AND. PRESENT(beta)) THEN
                  CALL BLAS2_matvec(thisMatrix%n,thisMatrix%nnz,thisMatrix%ia, &
                    thisMatrix%ja,thisMatrix%a,alpha,x%b,beta,y%b)
                ELSEIF(PRESENT(alpha) .AND. .NOT.PRESENT(beta)) THEN
                  CALL BLAS2_matvec(thisMatrix%n,thisMatrix%nnz,thisMatrix%ia, &
                    thisMatrix%ja,thisMatrix%a,alpha,x%b,y%b)
                ELSEIF(.NOT.PRESENT(alpha) .AND. PRESENT(beta)) THEN
                  CALL BLAS2_matvec(thisMatrix%n,thisMatrix%nnz,thisMatrix%ia, &
                    thisMatrix%ja,thisMatrix%a,x%b,beta,y%b)
                ELSEIF(.NOT.PRESENT(alpha) .AND. .NOT.PRESENT(beta)) THEN
                  CALL BLAS2_matvec(thisMatrix%n,thisMatrix%nnz,thisMatrix%ia, &
                    thisMatrix%ja,thisMatrix%a,x%b,y%b)
                ENDIF
              TYPE IS(PETScMatrixType)
#ifdef MPACT_HAVE_PETSC
                ALLOCATE(tmpmat(thisMatrix%n,thisMatrix%n))
                ALLOCATE(tmpvec(x%n))
                ALLOCATE(tmpy(x%n))
                ! stuff into temporary matrix
                DO i=1,thisMatrix%n
                  DO j=1,thisMatrix%n
                    CALL thisMatrix%get(i,j,tmpmat(i,j))
                  ENDDO
                ENDDO
                ! stuff into temporary vector
                CALL x%get(tmpvec)
                CALL y%get(tmpy)
                IF(PRESENT(alpha) .AND. PRESENT(beta)) THEN
                  CALL BLAS2_matvec(t,thisMatrix%n,thisMatrix%n, &
                    alpha,tmpmat,thisMatrix%n,tmpvec,1,beta,tmpy,1)
                ELSEIF(PRESENT(alpha) .AND. .NOT.PRESENT(beta)) THEN
                  CALL BLAS2_matvec(t,thisMatrix%n,thisMatrix%n, &
                    alpha,tmpmat,thisMatrix%n,tmpvec,1,tmpy,1)
                ELSEIF(.NOT.PRESENT(alpha) .AND. PRESENT(beta)) THEN
                  CALL BLAS2_matvec(t,thisMatrix%n,thisMatrix%n, &
                    tmpmat,thisMatrix%n,tmpvec,1,beta,tmpy,1)
                ELSEIF(.NOT.PRESENT(alpha) .AND. .NOT.PRESENT(beta)) THEN
                  CALL BLAS2_matvec(t,thisMatrix%n,thisMatrix%n, &
                    tmpmat,thisMatrix%n,tmpvec,1,tmpy,1)
                ENDIF
                ! set into return vector
                CALL y%set(tmpy)
#else 
                CALL eMatrixType%raiseFatalError('Incorrect call to '// &
                   modName//'::'//myName//' - PETSc not enabled.  You will'// &
                   'need to recompile with PETSc enabled to use this feature.')
#endif
            ENDSELECT
          ENDSELECT
        ENDSELECT
        
        SELECTTYPE(x); TYPE IS(PETScVectorType)
          SELECTTYPE(y); TYPE IS(PETScVectorType)
            SELECTTYPE(thisMatrix); TYPE IS(PETScMatrixType)
#ifdef MPACT_HAVE_PETSC
                CALL vecPList%add('VectorType -> n',y%n)
                CALL vecPList%add('VectorType -> MPI_Comm_ID',y%comm)
                CALL vecPList%add('VectorType -> nlocal',x%nlocal)
                CALL dummy%init(vecPList)
                IF(.NOT.x%isAssembled) CALL x%assemble()
                IF(.NOT.y%isAssembled) CALL y%assemble()
                IF(.NOT.thisMatrix%isAssembled) CALL thisMatrix%assemble()
                IF(t == 'n') THEN
                  CALL MatMult(thisMatrix%a,x%b,dummy%b,iperr)
                ELSE
                  CALL MatMultTranspose(thisMatrix%a,x%b,dummy%b,iperr)
                ENDIF
                CALL BLAS_scal(dummy,a)
                CALL BLAS_scal(y,b)
                CALL BLAS_axpy(dummy,y)
                CALL vecPList%clear()
                CALL dummy%clear()
#else
                CALL eMatrixType%raiseFatalError('Incorrect call to '// &
                   modName//'::'//myName//' - PETSc not enabled.  You will'// &
                   'need to recompile with PETSc enabled to use this feature.')
#endif
            ENDSELECT
          ENDSELECT
        ENDSELECT
        
<<<<<<< HEAD
        
=======
>>>>>>> e47ff2ff
      ENDIF

      IF(localalloc) DEALLOCATE(eMatrixType)
    ENDSUBROUTINE matvec_MatrixTypeVectorType
!
!-------------------------------------------------------------------------------
!> @brief Subroutine solves a triangular matrix linear system.
!> @param uplo single character input indicating if an upper (U) or lower (L) 
!>        maxtrix is stored in @c A
!> @param trans single character input indicating whether or not to use the 
!>        transpose of @c A
!> @param diag single character input indicating whether or not a unity
!>        diagonal is used
!> @param n the size of the dimension of @c A (number of rows and columns)
!> @param A the double-precision matrix multiply with @c x
!> @param lda the size of the leading (first) dimension of @c A
!> @param x the double-precision vector to multiply with @c A
!> @param incx the increment to use when looping over elements in @c x
!>
!> If an external BLAS library is available at link time then that library
!> routine that gets called, otherwise the supplied code is used. It is based on
!> the code available on http://netlib.org/blas/strsv.f but has some minor
!> modifications. The error checking is somewhat different.
!>
    SUBROUTINE strsv_all_sparse(uplo,trans,diag,a,ia,ja,x,incx_in)
      CHARACTER(LEN=1),INTENT(IN) :: uplo
      CHARACTER(LEN=1),INTENT(IN) :: trans
      CHARACTER(LEN=1),INTENT(IN) :: diag
      REAL(SSK),INTENT(IN) :: a(:)
      INTEGER(SIK),INTENT(IN) :: ia(:)
      INTEGER(SIK),INTENT(IN) :: ja(:)
      REAL(SSK),INTENT(INOUT) :: x(:)
      INTEGER(SIK),INTENT(IN),OPTIONAL :: incx_in
      INTEGER(SIK) :: n,incx

      LOGICAL(SBK) :: ltrans, nounit
      INTEGER(SIK) :: i,ix,j,jx,kx
      REAL(SSK) :: temp
      REAL(SSK),PARAMETER :: ZERO=0.0_SSK
      INTRINSIC MAX
      n=SIZE(x)
      IF(PRESENT(incx_in)) THEN
        incx=incx_in
      ELSE
        incx=1_SIK
      ENDIF
      IF((trans == 't' .OR. trans == 'T' .OR. trans == 'c' .OR. trans == 'C' .OR. &
           trans == 'n' .OR. trans == 'N') .AND. &
          (uplo == 'u' .OR. uplo == 'U' .OR. uplo == 'l' .OR. uplo == 'L') .AND. &
          (diag == 't' .OR. diag == 'T' .OR. diag == 'n' .OR. diag == 'N')) THEN

        nounit=.FALSE.
        IF (diag == 'n' .OR. diag == 'N') nounit=.TRUE.
 
        IF (trans == 'n' .OR. trans == 'N') THEN  ! Form  x := inv( A )*x.
          IF (uplo == 'u' .OR. uplo == 'U') THEN  ! Upper triangular
            IF(incx == 1_SIK) THEN
              IF((ANY(ia <= 0)) .AND. nounit) n=0 ! In case a row does not have any elements
              DO i=n,1,-1
                DO j=ia(i+1)-1,ia(i),-1
                  IF(ja(j) <= i) EXIT
                  x(i)=x(i)-a(j)*x(ja(j))
                ENDDO
                IF((ja(j) == i) .AND. nounit) x(i)=x(i)/a(j)
              ENDDO
            ELSE
            ENDIF
          ELSE  ! Lower Triangular
            IF(incx == 1_SIK) THEN
              IF((ANY(ia <= 0)) .AND. nounit) n=0 ! In case a row does not have any elements
              DO i=1,n
                DO j=ia(i),ia(i+1)-1
                  IF(ja(j) >= i) EXIT
                  x(i)=x(i)-a(j)*x(ja(j))
                ENDDO
                IF((ja(j) == i) .AND. nounit) x(i)=x(i)/a(j)
              ENDDO
            ELSE
            ENDIF
          ENDIF
        ELSE  ! Form  x := inv( A**T )*x.
          IF (uplo == 'u' .OR. uplo == 'U') THEN
            IF(incx == 1_SIK) THEN
              DO j = 1,SIZE(ia)-1
                IF(.NOT.(x(j) .APPROXEQA. ZERO)) THEN
                  IF (nounit) x(j)=x(j)/a(ia(j))
                  temp=x(j)
                  DO i=ia(j)+1,ia(j+1)-1
                    IF(ja(i) <= j) CYCLE
                    x(ja(i))=x(ja(i))-temp*a(i)
                  ENDDO
                ENDIF
              ENDDO
            ELSE
            ENDIF
          ELSE  ! Lower Triangular
            IF(incx == 1_SIK) THEN
              DO i=n,1,-1
                IF(.NOT.(x(i) .APPROXEQA. ZERO)) THEN
                  IF(nounit) x(i)=x(i)/a(ia(i+1)-1)
                  temp=x(i)
                  DO j=ia(i+1)-2,ia(i),-1
                    IF(ja(j) > i) CYCLE
                    x(ja(j))=x(ja(j))-a(j)*temp
                  ENDDO
                ENDIF
              ENDDO
            ELSE
            ENDIF
          ENDIF
        ENDIF
      ENDIF

    ENDSUBROUTINE strsv_all_sparse
!
!-------------------------------------------------------------------------------
!> @brief Subroutine solves a triangular matrix linear system.
!> @param uplo single character input indicating if an upper (U) or lower (L) 
!>        maxtrix is stored in @c A
!> @param trans single character input indicating whether or not to use the 
!>        transpose of @c A
!> @param diag single character input indicating whether or not a unity
!>        diagonal is used
!> @param n the size of the dimension of @c A (number of rows and columns)
!> @param A the double-precision matrix multiply with @c x
!> @param lda the size of the leading (first) dimension of @c A
!> @param x the double-precision vector to multiply with @c A
!> @param incx the increment to use when looping over elements in @c x
!>
!> If an external BLAS library is available at link time then that library
!> routine that gets called, otherwise the supplied code is used. It is based on
!> the code available on http://netlib.org/blas/strsv.f but has some minor
!> modifications. The error checking is somewhat different.
!>
    SUBROUTINE dtrsv_all_sparse(uplo,trans,diag,a,ia,ja,x,incx_in)
      CHARACTER(LEN=1),INTENT(IN) :: uplo
      CHARACTER(LEN=1),INTENT(IN) :: trans
      CHARACTER(LEN=1),INTENT(IN) :: diag
      REAL(SDK),INTENT(IN) :: a(:)
      INTEGER(SIK),INTENT(IN) :: ia(:)
      INTEGER(SIK),INTENT(IN) :: ja(:)
      REAL(SDK),INTENT(INOUT) :: x(:)
      INTEGER(SIK),INTENT(IN),OPTIONAL :: incx_in

      LOGICAL(SBK) :: ltrans, nounit
      INTEGER(SIK) :: i,ix,j,jx,kx,n,incx
      REAL(SDK) :: temp
      REAL(SDK),PARAMETER :: ZERO=0.0_SDK
      INTRINSIC MAX
      n=SIZE(x)
      IF(PRESENT(incx_in)) THEN
        incx=incx_in
      ELSE
        incx=1_SIK
      ENDIF
      IF((trans == 't' .OR. trans == 'T' .OR. trans == 'c' .OR. trans == 'C' .OR. &
           trans == 'n' .OR. trans == 'N') .AND. &
          (uplo == 'u' .OR. uplo == 'U' .OR. uplo == 'l' .OR. uplo == 'L') .AND. &
          (diag == 't' .OR. diag == 'T' .OR. diag == 'n' .OR. diag == 'N')) THEN

        nounit=.FALSE.
        IF (diag == 'n' .OR. diag == 'N') nounit=.TRUE.
 
        IF (trans == 'n' .OR. trans == 'N') THEN  ! Form  x := inv( A )*x.
          IF (uplo == 'u' .OR. uplo == 'U') THEN  ! Upper triangular
            IF((ANY(ia <= 0)) .AND. nounit) n=0 ! In case a row does not have any elements
            DO i=n,1,-1
              DO j=ia(i+1)-1,ia(i),-1
                IF(ja(j) <= i) EXIT
                x(i)=x(i)-a(j)*x(ja(j))
              ENDDO
              IF((ja(j) == i) .AND. nounit) x(i)=x(i)/a(j)
            ENDDO
          ELSE  ! Lower Triangular
            IF((ANY(ia <= 0)) .AND. nounit) n=0 ! In case a row does not have any elements
            DO i=1,n
              DO j=ia(i),ia(i+1)-1
                IF(ja(j) >= i) EXIT
                x(i)=x(i)-a(j)*x(ja(j))
                IF(j == SIZE(ja)) EXIT
              ENDDO
              IF((ja(j) == i) .AND. nounit) x(i)=x(i)/a(j)
            ENDDO
          ENDIF
        ELSE  ! Form  x := inv( A**T )*x.
          IF (uplo == 'u' .OR. uplo == 'U') THEN
            DO j = 1,SIZE(ia)-1
              IF(.NOT.(x(j) .APPROXEQA. ZERO)) THEN
                IF (nounit) x(j)=x(j)/a(ia(j))
                temp=x(j)
                DO i=ia(j)+1,ia(j+1)-1
                  IF(ja(i) <= j) CYCLE
                  x(ja(i))=x(ja(i))-temp*a(i)
                ENDDO
              ENDIF
            ENDDO
          ELSE  ! Lower Triangular
            DO i=n,1,-1
              IF(.NOT.(x(i) .APPROXEQA. ZERO)) THEN
                IF(nounit) x(i)=x(i)/a(ia(i+1)-1)
                temp=x(i)
                DO j=ia(i+1)-2,ia(i),-1
                  IF(ja(j) > i) CYCLE
                  x(ja(j))=x(ja(j))-a(j)*temp
                ENDDO
              ENDIF
            ENDDO
          ENDIF
        ENDIF
      ENDIF

    ENDSUBROUTINE dtrsv_all_sparse
!
!-------------------------------------------------------------------------------
!> @brief Subroutine provides an interface to matrix matrix multiplication for
!> the MatrixType. alpha*A*B+beta*C
!> @param A a derived matrix type to multiply by @c B
!> @param B a derived matrix type to multiply by @c A
!> @param C a derived matrix type to add to the product of @c A and @c B
!>          If C is not initialized when the subroutine is called, it will be
!>          initialized and set to all zeros
!> @param transA single character input indicating whether or not to use the 
!>        transpose of @c A              
!> @param alpha the scalar used to scale the product of @c A and @cB
!> @param transB single character input indicating whether or not to use the 
!>        transpose of @c B
!> @param beta the scalar used to scale @c C
!>
    SUBROUTINE matmult_MatrixType(A,B,C,alpha,beta,transA,transB)
      CHARACTER(LEN=*),PARAMETER :: myName='matmult_MatrixType'
      CLASS(MatrixType),INTENT(INOUT) :: A
      CLASS(MatrixType),INTENT(INOUT) :: B
      CLASS(MatrixType),INTENT(INOUT) :: C
      REAL(SRK),INTENT(IN),OPTIONAL :: alpha
      REAL(SRK),INTENT(IN),OPTIONAL :: beta
      REAL(SRK),ALLOCATABLE :: tmpA(:,:),tmpB(:,:),tmpC(:,:)
      INTEGER(SIK) :: i,j
      CHARACTER(LEN=1),OPTIONAL,INTENT(IN) :: transA
      CHARACTER(LEN=1),OPTIONAL,INTENT(IN) :: transB
      LOGICAL(SBK) :: localalloc
      
      CHARACTER(LEN=1) :: tA
      CHARACTER(LEN=1) :: tB
      
      !Error checking of subroutine input
      localalloc=.FALSE.
      IF(.NOT.ASSOCIATED(eMatrixType)) THEN
        localalloc=.TRUE.
        ALLOCATE(eMatrixType)
      ENDIF

      IF(A%isInit) THEN
        tA='n'
        IF(PRESENT(transA)) tA=transA
      ENDIF
      IF(B%isInit) THEN
        tB='n'
        IF(PRESENT(transB)) tB=transB
      ENDIF
!      IF((.NOT. C%isInit) .AND. A%isInit .AND. B%isInit) THEN
!        SELECTTYPE(C)
!          TYPE IS(DenseSquareMatrixType)
!            CALL C%init(A%n)
!            C%a=0.0_SRK
!          TYPE IS(DenseRectMatrixType)
!            SELECTTYPE(B)
!              TYPE IS(DenseSquareMatrixType)
!                CALL C%init(A%n,B%n)
!              TYPE IS(DenseRectMatrixType)
!                CALL C%init(A%n,B%m)
!            ENDSELECT
!            C%a=0.0_SRK
!        ENDSELECT
!      ENDIF
        
      IF(A%isInit .AND. B%isInit .AND. C%isInit) THEN
        SELECTTYPE(A)
          TYPE IS(DenseSquareMatrixType)
            SELECTTYPE(B)
              TYPE IS(DenseSquareMatrixType)
                SELECTTYPE(C)
                  TYPE IS(DenseSquareMatrixType)
                    ! A: Square   B: Square  C: Square
                    IF(PRESENT(alpha) .AND. PRESENT(beta)) THEN
                      CALL BLAS3_matmult(tA,tB,C%n,C%n,B%n,alpha,A%a,B%a,beta,C%a)
                    ELSEIF(PRESENT(alpha) .AND. .NOT.PRESENT(beta)) THEN
                      CALL BLAS3_matmult(tA,tB,C%n,C%n,B%n,alpha,A%a,B%a,C%a)
                    ELSEIF(.NOT.PRESENT(alpha) .AND. PRESENT(beta)) THEN
                      CALL BLAS3_matmult(tA,tB,C%n,C%n,B%n,A%a,B%a,beta,C%a)
                    ELSEIF(.NOT.PRESENT(alpha) .AND. .NOT.PRESENT(beta)) THEN
                      CALL BLAS3_matmult(tA,tB,C%n,C%n,B%n,A%a,B%a,C%a)
                    ENDIF
                  TYPE IS(DenseRectMatrixType)
                    ! A: Square   B: Square  C: Rect
                    IF(PRESENT(alpha) .AND. PRESENT(beta)) THEN
                      CALL BLAS3_matmult(tA,tB,C%n,C%m,B%n,alpha,A%a,B%a,beta,C%a)
                    ELSEIF(PRESENT(alpha) .AND. .NOT.PRESENT(beta)) THEN
                      CALL BLAS3_matmult(tA,tB,C%n,C%m,B%n,alpha,A%a,B%a,C%a)
                    ELSEIF(.NOT.PRESENT(alpha) .AND. PRESENT(beta)) THEN
                      CALL BLAS3_matmult(tA,tB,C%n,C%m,B%n,A%a,B%a,beta,C%a)
                    ELSEIF(.NOT.PRESENT(alpha) .AND. .NOT.PRESENT(beta)) THEN
                      CALL BLAS3_matmult(tA,tB,C%n,C%m,B%n,A%a,B%a,C%a)
                    ENDIF
                  TYPE IS(SparseMatrixType)
                    ! NOT SUPPORTED
                ENDSELECT
              TYPE IS(DenseRectMatrixType)
                SELECTTYPE(C)
                  TYPE IS(DenseSquareMatrixType)
                    ! A: Square   B: Rect  C: Square
                    IF(PRESENT(alpha) .AND. PRESENT(beta)) THEN
                      CALL BLAS3_matmult(tA,tB,C%n,C%n,B%n,alpha,A%a,B%a,beta,C%a)
                    ELSEIF(PRESENT(alpha) .AND. .NOT.PRESENT(beta)) THEN
                      CALL BLAS3_matmult(tA,tB,C%n,C%n,B%n,alpha,A%a,B%a,C%a)
                    ELSEIF(.NOT.PRESENT(alpha) .AND. PRESENT(beta)) THEN
                      CALL BLAS3_matmult(tA,tB,C%n,C%n,B%n,A%a,B%a,beta,C%a)
                    ELSEIF(.NOT.PRESENT(alpha) .AND. .NOT.PRESENT(beta)) THEN
                      CALL BLAS3_matmult(tA,tB,C%n,C%n,B%n,A%a,B%a,C%a)
                    ENDIF
                  TYPE IS(DenseRectMatrixType)
                    ! A: Square   B: Rect  C: Rect
                    IF(PRESENT(alpha) .AND. PRESENT(beta)) THEN
                      CALL BLAS3_matmult(tA,tB,C%n,C%m,B%n,alpha,A%a,B%a,beta,C%a)
                    ELSEIF(PRESENT(alpha) .AND. .NOT.PRESENT(beta)) THEN
                      CALL BLAS3_matmult(tA,tB,C%n,C%m,B%n,alpha,A%a,B%a,C%a)
                    ELSEIF(.NOT.PRESENT(alpha) .AND. PRESENT(beta)) THEN
                      CALL BLAS3_matmult(tA,tB,C%n,C%m,B%n,A%a,B%a,beta,C%a)
                    ELSEIF(.NOT.PRESENT(alpha) .AND. .NOT.PRESENT(beta)) THEN
                      CALL BLAS3_matmult(tA,tB,C%n,C%m,B%n,A%a,B%a,C%a)
                    ENDIF
                  TYPE IS(SparseMatrixType)
                    ! NOT SUPPORTED
                ENDSELECT
              TYPE IS(SparseMatrixType)
                ! NOT SUPPORTED
            ENDSELECT
          TYPE IS(DenseRectMatrixType)
            SELECTTYPE(B)
              TYPE IS(DenseSquareMatrixType)
                SELECTTYPE(C)
                  TYPE IS(DenseSquareMatrixType)
                    ! A: Rect   B: Square  C: Square
                    IF(PRESENT(alpha) .AND. PRESENT(beta)) THEN
                      CALL BLAS3_matmult(tA,tB,C%n,C%n,B%n,alpha,A%a,B%a,beta,C%a)
                    ELSEIF(PRESENT(alpha) .AND. .NOT.PRESENT(beta)) THEN
                      CALL BLAS3_matmult(tA,tB,C%n,C%n,B%n,alpha,A%a,B%a,C%a)
                    ELSEIF(.NOT.PRESENT(alpha) .AND. PRESENT(beta)) THEN
                      CALL BLAS3_matmult(tA,tB,C%n,C%n,B%n,A%a,B%a,beta,C%a)
                    ELSEIF(.NOT.PRESENT(alpha) .AND. .NOT.PRESENT(beta)) THEN
                      CALL BLAS3_matmult(tA,tB,C%n,C%n,B%n,A%a,B%a,C%a)
                    ENDIF
                  TYPE IS(DenseRectMatrixType)
                    ! A: Rect   B: Square  C: Rect
                    IF(PRESENT(alpha) .AND. PRESENT(beta)) THEN
                      CALL BLAS3_matmult(tA,tB,C%n,C%m,B%n,alpha,A%a,B%a,beta,C%a)
                    ELSEIF(PRESENT(alpha) .AND. .NOT.PRESENT(beta)) THEN
                      CALL BLAS3_matmult(tA,tB,C%n,C%m,B%n,alpha,A%a,B%a,C%a)
                    ELSEIF(.NOT.PRESENT(alpha) .AND. PRESENT(beta)) THEN
                      CALL BLAS3_matmult(tA,tB,C%n,C%m,B%n,A%a,B%a,beta,C%a)
                    ELSEIF(.NOT.PRESENT(alpha) .AND. .NOT.PRESENT(beta)) THEN
                      CALL BLAS3_matmult(tA,tB,C%n,C%m,B%n,A%a,B%a,C%a)
                    ENDIF
                  TYPE IS(SparseMatrixType)
                    ! NOT SUPPORTED
                ENDSELECT
              TYPE IS(DenseRectMatrixType)
                SELECTTYPE(C)
                  TYPE IS(DenseSquareMatrixType)
                    ! A: Rect   B: Rect  C: Square
                    IF(PRESENT(alpha) .AND. PRESENT(beta)) THEN
                      CALL BLAS3_matmult(tA,tB,C%n,C%n,B%n,alpha,A%a,B%a,beta,C%a)
                    ELSEIF(PRESENT(alpha) .AND. .NOT.PRESENT(beta)) THEN
                      CALL BLAS3_matmult(tA,tB,C%n,C%n,B%n,alpha,A%a,B%a,C%a)
                    ELSEIF(.NOT.PRESENT(alpha) .AND. PRESENT(beta)) THEN
                      CALL BLAS3_matmult(tA,tB,C%n,C%n,B%n,A%a,B%a,beta,C%a)
                    ELSEIF(.NOT.PRESENT(alpha) .AND. .NOT.PRESENT(beta)) THEN
                      CALL BLAS3_matmult(tA,tB,C%n,C%n,B%n,A%a,B%a,C%a)
                    ENDIF
                  TYPE IS(DenseRectMatrixType)
                    ! A: Rect   B: Rect  C: Rect
                    IF(PRESENT(alpha) .AND. PRESENT(beta)) THEN
                      CALL BLAS3_matmult(tA,tB,C%n,C%m,B%n,alpha,A%a,B%a,beta,C%a)
                    ELSEIF(PRESENT(alpha) .AND. .NOT.PRESENT(beta)) THEN
                      CALL BLAS3_matmult(tA,tB,C%n,C%m,B%n,alpha,A%a,B%a,C%a)
                    ELSEIF(.NOT.PRESENT(alpha) .AND. PRESENT(beta)) THEN
                      CALL BLAS3_matmult(tA,tB,C%n,C%m,B%n,A%a,B%a,beta,C%a)
                    ELSEIF(.NOT.PRESENT(alpha) .AND. .NOT.PRESENT(beta)) THEN
                      CALL BLAS3_matmult(tA,tB,C%n,C%m,B%n,A%a,B%a,C%a)
                    ENDIF
                  TYPE IS(SparseMatrixType)
                    ! NOT SUPPORTED
                ENDSELECT
              TYPE IS(SparseMatrixType)
                ! NOT SUPPORTED
            ENDSELECT
          TYPE IS(SparseMatrixType)
            ! NOT SUPPORTED
          TYPE IS(PETScMatrixType)
            SELECTTYPE(B)
              TYPE IS(PETScMatrixType)
                SELECTTYPE(C)
                  TYPE IS(PETScMatrixType)
#ifdef MPACT_HAVE_PETSC
                    ALLOCATE(tmpA(A%n,A%n))
                    ALLOCATE(tmpB(B%n,B%n))
                    ALLOCATE(tmpC(C%n,C%n))
                    tmpA=0._SRK
                    tmpB=0._SRK
                    tmpC=0._SRK
                    DO i=1,A%n
                      DO j=1,A%n
                        CALL A%get(i,j,tmpA(i,j))
                      ENDDO
                    ENDDO
                    DO i=1,B%n
                      DO j=1,B%n
                        CALL B%get(i,j,tmpB(i,j))
                      ENDDO
                    ENDDO
                    DO i=1,B%n
                      DO j=1,B%n
                        CALL C%get(i,j,tmpC(i,j))
                      ENDDO
                    ENDDO
                    ! A: Square   B: Square  C: Square
                    IF(PRESENT(alpha) .AND. PRESENT(beta)) THEN
                      CALL BLAS3_matmult(tA,tB,C%n,C%n,B%n,alpha,tmpA,tmpB,beta,tmpC)
                    ELSEIF(PRESENT(alpha) .AND. .NOT.PRESENT(beta)) THEN
                      CALL BLAS3_matmult(tA,tB,C%n,C%n,B%n,alpha,tmpA,tmpB,tmpC)
                    ELSEIF(.NOT.PRESENT(alpha) .AND. PRESENT(beta)) THEN
                      CALL BLAS3_matmult(tA,tB,C%n,C%n,B%n,tmpA,tmpB,beta,tmpC)
                    ELSEIF(.NOT.PRESENT(alpha) .AND. .NOT.PRESENT(beta)) THEN
                      CALL BLAS3_matmult(tA,tB,C%n,C%n,B%n,tmpA,tmpB,tmpC)
                    ENDIF
                    
                    ! put into return matrix
                    DO i=1,C%n
                      DO j=1,C%n
                        CALL C%set(i,j,tmpC(i,j))
                      ENDDO
                    ENDDO
                    
                    DEALLOCATE(tmpA)
                    DEALLOCATE(tmpB)
                    DEALLOCATE(tmpC)
#else
                    CALL eMatrixType%raiseFatalError('Incorrect call to '// &
                       modName//'::'//myName//' - PETSc not enabled.  You will'// &
                       'need to recompile with PETSc enabled to use this feature.')
#endif
                    
                ENDSELECT
            ENDSELECT
        ENDSELECT         
      ENDIF
  
      IF(localalloc) DEALLOCATE(eMatrixType)
    ENDSUBROUTINE matmult_MatrixType
!
!-------------------------------------------------------------------------------
!> @brief Subroutine solves a sparse triangular matrix linear system.
!> @param uplo single character input indicating if an upper (U) or lower (L) 
!>        maxtrix is stored in @c A
!> @param trans single character input indicating whether or not to use the 
!>        transpose of @c A
!> @param diag single character input indicating whether or not a unity
!>        diagonal is used
!> @param a the single-precision matrix multiply with @c x
!> @param ia the index of the first element of each row in @c a
!> @param ja the column indices of each element of @c a
!> @param x the single-precision vector to multiply with @c A
!> @param incx the increment to use when looping over elements in @c x
!>
    PURE SUBROUTINE strsv_all_sparse(uplo,trans,diag,a,ia,ja,x,incx_in)
      CHARACTER(LEN=1),INTENT(IN) :: uplo
      CHARACTER(LEN=1),INTENT(IN) :: trans
      CHARACTER(LEN=1),INTENT(IN) :: diag
      REAL(SSK),INTENT(IN) :: a(:)
      INTEGER(SIK),INTENT(IN) :: ia(:)
      INTEGER(SIK),INTENT(IN) :: ja(:)
      REAL(SSK),INTENT(INOUT) :: x(:)
      INTEGER(SIK),INTENT(IN),OPTIONAL :: incx_in
      INTEGER(SIK) :: n,incx

      LOGICAL(SBK) :: ltrans, nounit
      INTEGER(SIK) :: i,ix,j,jx,kx
      REAL(SSK) :: temp
      REAL(SSK),PARAMETER :: ZERO=0.0_SSK
      INTRINSIC MAX
    
      n=SIZE(x)
      IF(PRESENT(incx_in)) THEN
        incx=incx_in
      ELSE
        incx=1_SIK
      ENDIF
      IF((trans == 't' .OR. trans == 'T' .OR. trans == 'c' .OR. trans == 'C' .OR. &
           trans == 'n' .OR. trans == 'N') .AND. &
          (uplo == 'u' .OR. uplo == 'U' .OR. uplo == 'l' .OR. uplo == 'L') .AND. &
          (diag == 't' .OR. diag == 'T' .OR. diag == 'n' .OR. diag == 'N')) THEN

        IF (diag == 'n' .OR. diag == 'N') nounit=.TRUE.
 
        IF (trans == 'n' .OR. trans == 'N') THEN  ! Form  x := inv( A )*x.
          IF (uplo == 'u' .OR. uplo == 'U') THEN  ! Upper triangular
            IF(incx == 1_SIK) THEN
              IF((ANY(ia <= 0)) .AND. nounit) n=0 ! In case a row does not have any elements
              DO i=n,1,-1
                DO j=ia(i+1)-1,ia(i),-1
                  IF(ja(j) <= i) EXIT
                  x(i)=x(i)-a(j)*x(ja(j))
                ENDDO
                IF(ja(j) == i) THEN
                  x(i)=x(i)/a(j)
                ELSEIF(nounit) THEN
                  x(i)=0.0_SDK
                ENDIF
              ENDDO
            ELSE
            ENDIF
          ELSE  ! Lower Triangular
            IF(incx == 1_SIK) THEN
              IF((ANY(ia <= 0)) .AND. nounit) n=0 ! In case a row does not have any elements
              DO i=1,n
                DO j=ia(i),ia(i+1)-1
                  IF(ja(j) >= i) EXIT
                  x(i)=x(i)-a(j)*x(ja(j))
                ENDDO
                IF(ja(j) == i) THEN
                  x(i)=x(i)/a(j)
                ELSEIF(nounit) THEN
                  x(i)=0.0_SDK
                ENDIF
              ENDDO
            ELSE
            ENDIF
          ENDIF
        ELSE  ! Form  x := inv( A**T )*x.
          IF (uplo == 'u' .OR. uplo == 'U') THEN
            IF(incx == 1_SIK) THEN
              DO j = 1,SIZE(ia)-1
                IF(.NOT.(x(j) .APPROXEQA. ZERO)) THEN
                  IF (nounit) x(j)=x(j)/a(ia(j))
                  temp=x(j)
                  DO i=ia(j)+1,ia(j+1)-1
                    IF(ja(i) <= j) CYCLE
                    x(ja(i))=x(ja(i))-temp*a(i)
                  ENDDO
                ENDIF
              ENDDO
            ELSE
            ENDIF
          ELSE  ! Lower Triangular
            IF(incx == 1_SIK) THEN
              DO i=n,1,-1
                IF(.NOT.(x(i) .APPROXEQA. ZERO)) THEN
                  IF(nounit) x(i)=x(i)/a(ia(i+1)-1)
                  temp=x(i)
                  DO j=ia(i+1)-2,ia(i),-1
                    IF(ja(j) > i) CYCLE
                    x(ja(j))=x(ja(j))-a(j)*temp
                  ENDDO
                ENDIF
              ENDDO
            ELSE
            ENDIF
          ENDIF
        ENDIF
      ENDIF

    ENDSUBROUTINE strsv_all_sparse
!
!-------------------------------------------------------------------------------
!> @brief Subroutine solves a sparse triangular matrix linear system.
!> @param uplo single character input indicating if an upper (U) or lower (L) 
!>        maxtrix is stored in @c A
!> @param trans single character input indicating whether or not to use the 
!>        transpose of @c A
!> @param diag single character input indicating whether or not a unity
!>        diagonal is used
!> @param a the double-precision matrix multiply with @c x
!> @param ia the index of the first element of each row in @c a
!> @param ja the column indices of each element of @c a
!> @param x the double-precision vector to multiply with @c A
!> @param incx the increment to use when looping over elements in @c x
!>
    PURE SUBROUTINE dtrsv_all_sparse(uplo,trans,diag,a,ia,ja,x,incx_in)
      CHARACTER(LEN=1),INTENT(IN) :: uplo
      CHARACTER(LEN=1),INTENT(IN) :: trans
      CHARACTER(LEN=1),INTENT(IN) :: diag
      REAL(SDK),INTENT(IN) :: a(:)
      INTEGER(SIK),INTENT(IN) :: ia(:)
      INTEGER(SIK),INTENT(IN) :: ja(:)
      REAL(SDK),INTENT(INOUT) :: x(:)
      INTEGER(SIK),INTENT(IN),OPTIONAL :: incx_in

      LOGICAL(SBK) :: ltrans, nounit
      INTEGER(SIK) :: i,ix,j,jx,kx,n,incx
      REAL(SDK) :: temp
      REAL(SDK),PARAMETER :: ZERO=0.0_SDK
      INTRINSIC MAX
    
      n=SIZE(x)
      IF(PRESENT(incx_in)) THEN
        incx=incx_in
      ELSE
        incx=1_SIK
      ENDIF
      IF((trans == 't' .OR. trans == 'T' .OR. trans == 'c' .OR. trans == 'C' .OR. &
           trans == 'n' .OR. trans == 'N') .AND. &
          (uplo == 'u' .OR. uplo == 'U' .OR. uplo == 'l' .OR. uplo == 'L') .AND. &
          (diag == 't' .OR. diag == 'T' .OR. diag == 'n' .OR. diag == 'N')) THEN

        IF (diag == 'n' .OR. diag == 'N') THEN
          nounit=.TRUE.
        ELSE
          nounit=.FALSE.
        ENDIF
 
        IF (trans == 'n' .OR. trans == 'N') THEN  ! Form  x := inv( A )*x.
          IF (uplo == 'u' .OR. uplo == 'U') THEN  ! Upper triangular
            IF((ANY(ia <= 0)) .AND. nounit) n=0 ! In case a row does not have any elements
            DO i=n,1,-1
              DO j=ia(i+1)-1,ia(i),-1
                IF(ja(j) <= i) EXIT
                x(i)=x(i)-a(j)*x(ja(j))
              ENDDO
              IF((ja(j) == i) .AND. nounit) THEN
                x(i)=x(i)/a(j)
              ENDIF
            ENDDO
          ELSE  ! Lower Triangular
            IF((ANY(ia <= 0)) .AND. nounit) n=0 ! In case a row does not have any elements
            DO i=1,n
              DO j=ia(i),ia(i+1)-1
                IF(ja(j) >= i) EXIT
                x(i)=x(i)-a(j)*x(ja(j))
                IF(j == SIZE(ja)) EXIT
              ENDDO
              IF((ja(j) == i) .AND. nounit) THEN
                x(i)=x(i)/a(j)
              ENDIF
            ENDDO
          ENDIF
        ELSE  ! Form  x := inv( A**T )*x.
          IF (uplo == 'u' .OR. uplo == 'U') THEN
            DO j = 1,SIZE(ia)-1
              IF(.NOT.(x(j) .APPROXEQA. ZERO)) THEN
                IF (nounit) x(j)=x(j)/a(ia(j))
                temp=x(j)
                DO i=ia(j)+1,ia(j+1)-1
                  IF(ja(i) <= j) CYCLE
                  x(ja(i))=x(ja(i))-temp*a(i)
                ENDDO
              ENDIF
            ENDDO
          ELSE  ! Lower Triangular
            DO i=n,1,-1
              IF(.NOT.(x(i) .APPROXEQA. ZERO)) THEN
                IF(nounit) x(i)=x(i)/a(ia(i+1)-1)
                temp=x(i)
                DO j=ia(i+1)-2,ia(i),-1
                  IF(ja(j) > i) CYCLE
                  x(ja(j))=x(ja(j))-a(j)*temp
                ENDDO
              ENDIF
            ENDDO
          ENDIF
        ENDIF
      ENDIF

    ENDSUBROUTINE dtrsv_all_sparse
!
!-------------------------------------------------------------------------------
!> @brief Subroutine that sets up the default parameter lists for the all 
!>        MatrixTypes including Sparse, Tri-Diagonal, Dense Rectangular, Dense
!>        Square, and PETSc.
!> The required parameters for the Sparse Matrix Type are:
!>        'MatrixType->n',SIK
!>        'MatrixType->nnz',SIK
!> The optional parameters for the Sparse Matrix Type do not exist.
!> The required parameters for the Tri-Diagonal Matrix Type are:
!>        'MatrixType->n',SIK
!>        'MatrixType->isSym',SBK
!> The optional parameters for the Tri-Diagonal Matrix Type do not exist.
!> The required parameters for the Dense Retangular Matrix Type are:
!>        'MatrixType->n',SIK
!>        'MatrixType->m',SIK
!> The optional parameters for the Dense Retangular Matrix Type do not exist.
!> The required parameters for the Dense Square Matrix Type are:
!>        'MatrixType->n',SIK
!>        'MatrixType->isSym',SBK
!> The optional parameters for the Dense Square Matrix Type do not exist.
!> The required parameters for the PETSc Matrix Type are:
!>        'MatrixType->n',SIK
!>        'MatrixType->isSym',SBK
!>        'MatrixType->matType',SIK
!>        'MatrixType->MPI_COMM_ID',SIK
!> The optional parameters for the PETSc Matrix Type do not exist.
!>
    SUBROUTINE MatrixTypes_Declare_ValidParams()
      INTEGER(SIK) :: n,m,nnz,dnnz(1),onnz(1),matType,MPI_COMM_ID,nlocal
      LOGICAL(SBK) :: isSym
      
      !Setup the required and optional parameter lists
      n=1
      m=1
      nnz=1
      dnnz=-1
      onnz=-1
      isSym=.FALSE.
      matType=1
      MPI_COMM_ID=1
      nlocal=-1
      !Sparse Matrix Type - Required
      CALL SparseMatrixType_reqParams%add('MatrixType->n',n)
      CALL SparseMatrixType_reqParams%add('MatrixType->nnz',nnz)
      !Tri-Diagonal Matrix Type - Required
      CALL TriDiagMatrixType_reqParams%add('MatrixType->n',n)
      CALL TriDiagMatrixType_reqParams%add('MatrixType->isSym',isSym)
      !Dense Rectangular Matrix Type - Required
      CALL DenseRectMatrixType_reqParams%add('MatrixType->n',n)
      CALL DenseRectMatrixType_reqParams%add('MatrixType->m',m)
      !Dense Square Matrix Type - Required
      CALL DenseSquareMatrixType_reqParams%add('MatrixType->n',n)
      CALL DenseSquareMatrixType_reqParams%add('MatrixType->isSym',isSym)
      !PETSc Matrix Type - Required
      CALL PETScMatrixType_reqParams%add('MatrixType->n',n)
      CALL PETScMatrixType_reqParams%add('MatrixType->isSym',isSym)
      CALL PETScMatrixType_reqParams%add('MatrixType->matType',matType)
      CALL PETScMatrixType_reqParams%add('MatrixType->MPI_COMM_ID',MPI_COMM_ID)
      
      !There are no optional parameters at this time.
      CALL PETScMatrixType_optParams%add('MatrixType->nlocal',nlocal)
      CALL PETScMatrixType_optParams%add('MatrixType->dnnz',dnnz)
      CALL PETScMatrixType_optParams%add('MatrixType->onnz',onnz)
      
      !Set flag to true since the defaults have been set for this type.
      MatrixType_Paramsflag=.TRUE.
    ENDSUBROUTINE MatrixTypes_Declare_ValidParams
!
!-------------------------------------------------------------------------------
!> @brief Subroutine that clears the default parameter lists for the all 
!>        MatrixTypes including Sparse, Tri-Diagonal, Dense Rectangular, Dense
!>        Square, and PETSc.
!>
    SUBROUTINE MatrixTypes_Clear_ValidParams()

      !Set flag to true since the defaults have been set for this type.
      MatrixType_Paramsflag=.FALSE.
      
      !Sparse Matrix Type
      CALL SparseMatrixType_reqParams%clear()
      !Tri-Diagonal Matrix Type
      CALL TriDiagMatrixType_reqParams%clear()
      !Dense Rectangular Matrix Type
      CALL DenseRectMatrixType_reqParams%clear()
      !Dense Square Matrix Type
      CALL DenseSquareMatrixType_reqParams%clear()
      !PETSc Matrix Type
      CALL PETScMatrixType_reqParams%clear()
      
      !There are no optional parameters at this time.
      CALL PETScMatrixType_optParams%clear()
    ENDSUBROUTINE MatrixTypes_Clear_ValidParams
!
ENDMODULE MatrixTypes<|MERGE_RESOLUTION|>--- conflicted
+++ resolved
@@ -346,16 +346,6 @@
     MODULE PROCEDURE matmult_MatrixType
   ENDINTERFACE BLAS_matmult
 
-<<<<<<< HEAD
-  INTERFACE triang_solve_sparse
-    !> @copybrief MatrixTypes::strsv_all_sparse
-    !> @copydetails matrixTypes::strsv_all_sparse
-    MODULE PROCEDURE strsv_all_sparse
-    !> @copybrief MatrixTypes::dtrsv_all_sparse
-    !> @copydetails matrixTypes::dtrsv_all_sparse
-    MODULE PROCEDURE dtrsv_all_sparse
-  ENDINTERFACE triang_solve_sparse
-=======
   !> @brief Adds strsv_all and dtrsv_all routines for sparse matrices to the
   !> @ref BLAS2::BLAS_matvec "BLAS_matvec" interface
   INTERFACE trsv_sparse
@@ -366,7 +356,6 @@
     !> @copydetails MatrixTypes::dtrsv_all_sparse
     MODULE PROCEDURE dtrsv_all_sparse
   ENDINTERFACE trsv_sparse
->>>>>>> e47ff2ff
   
   !> Logical flag to check whether the required and optional parameter lists
   !> have been created yet for the Matrix Types.
@@ -1231,11 +1220,7 @@
 !> @param beta the scalar used to scale @c y
 !> @param y the vector to add to the product of @c A and @c x
 !>
-<<<<<<< HEAD
-    SUBROUTINE matvec_MatrixType(thisMatrix,trans,alpha,x,beta,y,uplo,unity,incx_in)
-=======
     SUBROUTINE matvec_MatrixType(thisMatrix,trans,alpha,x,beta,y,uplo,diag,incx_in)
->>>>>>> e47ff2ff
       CHARACTER(LEN=*),PARAMETER :: myName='matvec_MatrixType'
       CLASS(MatrixType),INTENT(INOUT) :: thisMatrix
       CHARACTER(LEN=1),OPTIONAL,INTENT(IN) :: trans
@@ -1244,23 +1229,12 @@
       REAL(SRK),INTENT(IN),OPTIONAL :: beta
       REAL(SRK),INTENT(INOUT) :: y(:)
       CHARACTER(LEN=1),INTENT(IN),OPTIONAL :: uplo
-<<<<<<< HEAD
-      CHARACTER(LEN=1),INTENT(IN),OPTIONAL :: unity
-=======
       CHARACTER(LEN=1),INTENT(IN),OPTIONAL :: diag
->>>>>>> e47ff2ff
       INTEGER(SIK),INTENT(IN),OPTIONAL :: incx_in
       REAL(SRK),ALLOCATABLE :: tmpmat(:,:)
       INTEGER(SIK) :: i,j
       LOGICAL(SBK) :: localalloc
-      
-<<<<<<< HEAD
-      CHARACTER(LEN=1) :: t
-      CHARACTER(LEN=1) :: ul
-      CHARACTER(LEN=1) :: u
-=======
       CHARACTER(LEN=1) :: t,ul,d
->>>>>>> e47ff2ff
       INTEGER(SIK) :: incx
 
       !Error checking of subroutine input
@@ -1273,30 +1247,18 @@
       IF(thisMatrix%isInit) THEN
         t='n'
         ul='n'
-<<<<<<< HEAD
-        u='n'
-        incx=1_SIK
-        IF(PRESENT(trans)) t=trans
-        IF(PRESENT(uplo)) ul=uplo
-        IF(PRESENT(unity)) u=unity
-=======
         d='n'
         incx=1_SIK
         IF(PRESENT(trans)) t=trans
         IF(PRESENT(uplo)) ul=uplo
         IF(PRESENT(diag)) d=diag
->>>>>>> e47ff2ff
         IF(PRESENT(incx_in)) incx=incx_in
         
         SELECTTYPE(thisMatrix)
           TYPE IS(DenseSquareMatrixType)
             IF(ul /= 'n') THEN
               y=x
-<<<<<<< HEAD
-              CALL BLAS2_matvec(ul,t,u,thisMatrix%A,y,incx)
-=======
               CALL BLAS2_matvec(ul,t,d,thisMatrix%a,y,incx)
->>>>>>> e47ff2ff
             ELSEIF(PRESENT(alpha) .AND. PRESENT(beta)) THEN
               CALL BLAS2_matvec(t,thisMatrix%n,thisMatrix%n, &
                 alpha,thisMatrix%a,thisMatrix%n,x,1,beta,y,1)
@@ -1327,11 +1289,7 @@
           TYPE IS(SparseMatrixType)
             IF(ul /= 'n') THEN
               y=x
-<<<<<<< HEAD
-              CALL triang_solve_sparse(ul,t,u,thisMatrix%a,thisMatrix%ia,thisMatrix%ja,y,incx)
-=======
               CALL trsv_sparse(ul,t,d,thisMatrix%a,thisMatrix%ia,thisMatrix%ja,y,incx)
->>>>>>> e47ff2ff
             ELSEIF(PRESENT(alpha) .AND. PRESENT(beta)) THEN
               CALL BLAS2_matvec(thisMatrix%n,thisMatrix%nnz,thisMatrix%ia, &
                 thisMatrix%ja,thisMatrix%a,alpha,x,beta,y)
@@ -1391,11 +1349,7 @@
 !> @param beta the scalar used to scale @c y
 !> @param y the vector to add to the product of @c A and @c x
 !>
-<<<<<<< HEAD
-    SUBROUTINE matvec_MatrixTypeVectorType(thisMatrix,trans,alpha,x,beta,y,uplo,unity,incx_in)
-=======
     SUBROUTINE matvec_MatrixTypeVectorType(thisMatrix,trans,alpha,x,beta,y,uplo,diag,incx_in)
->>>>>>> e47ff2ff
       CHARACTER(LEN=*),PARAMETER :: myName='matvec_MatrixTypeVectorType'
       CLASS(MatrixType),INTENT(INOUT) :: thisMatrix
       CLASS(VectorType),INTENT(INOUT) :: x
@@ -1403,15 +1357,9 @@
       REAL(SRK),INTENT(IN),OPTIONAL :: alpha
       REAL(SRK),INTENT(IN),OPTIONAL :: beta
       CLASS(VectorType),INTENT(INOUT) :: y
-<<<<<<< HEAD
-      CHARACTER(LEN=1),OPTIONAL,INTENT(IN) :: uplo
-      CHARACTER(LEN=1),OPTIONAL,INTENT(IN) :: unity
-      INTEGER(SIK),OPTIONAL,INTENT(IN) :: incx_in
-=======
       CHARACTER(LEN=1),INTENT(IN),OPTIONAL :: uplo
       CHARACTER(LEN=1),INTENT(IN),OPTIONAL :: diag
       INTEGER(SIK),INTENT(IN),OPTIONAL :: incx_in
->>>>>>> e47ff2ff
       REAL(SRK),ALLOCATABLE :: tmpmat(:,:),tmpvec(:),tmpy(:)
       INTEGER(SIK) :: i,j
       LOGICAL(SBK) :: localalloc
@@ -1421,14 +1369,9 @@
       TYPE(ParamType) :: vecPList
 #endif
       
-<<<<<<< HEAD
-      CHARACTER(LEN=1) :: t,ul,u
-=======
       CHARACTER(LEN=1) :: t,ul,d
       INTEGER(SIK) :: incx
->>>>>>> e47ff2ff
       REAL(SRK) :: a,b
-      INTEGER(SIK) :: incx
       
       !Error checking of subroutine input
       localalloc=.FALSE.
@@ -1440,21 +1383,13 @@
       IF(thisMatrix%isInit) THEN
         t='n'
         ul='n'
-<<<<<<< HEAD
-        u='n'
-=======
         d='n'
->>>>>>> e47ff2ff
         incx=1_SIK
         a=1
         b=1
         IF(PRESENT(trans)) t=trans
         IF(PRESENT(uplo)) ul=uplo
-<<<<<<< HEAD
-        IF(PRESENT(unity)) u=unity
-=======
         IF(PRESENT(diag)) d=diag
->>>>>>> e47ff2ff
         IF(PRESENT(incx_in)) incx=incx_in
         IF(PRESENT(alpha)) a=alpha
         IF(PRESENT(beta))  b=beta
@@ -1465,11 +1400,7 @@
               TYPE IS(DenseSquareMatrixType)
                 IF(ul /= 'n') THEN
                   y%b=x%b
-<<<<<<< HEAD
-                  CALL BLAS2_matvec(ul,t,u,thisMatrix%a,y%b,incx)
-=======
                   CALL BLAS2_matvec(ul,t,d,thisMatrix%a,y%b,incx)
->>>>>>> e47ff2ff
                 ELSEIF(PRESENT(alpha) .AND. PRESENT(beta)) THEN
                   CALL BLAS2_matvec(t,thisMatrix%n,thisMatrix%n, &
                     alpha,thisMatrix%a,thisMatrix%n,x%b,1,beta,y%b,1)
@@ -1500,11 +1431,7 @@
               TYPE IS(SparseMatrixType)
                 IF(ul /= 'n') THEN
                   y%b=x%b
-<<<<<<< HEAD
-                  CALL triang_solve_sparse(ul,t,u,thisMatrix%a,thisMatrix%ia,thisMatrix%ja,y%b,incx)
-=======
                   CALL trsv_sparse(ul,t,d,thisMatrix%a,thisMatrix%ia,thisMatrix%ja,y%b,incx)
->>>>>>> e47ff2ff
                 ELSEIF(PRESENT(alpha) .AND. PRESENT(beta)) THEN
                   CALL BLAS2_matvec(thisMatrix%n,thisMatrix%nnz,thisMatrix%ia, &
                     thisMatrix%ja,thisMatrix%a,alpha,x%b,beta,y%b)
@@ -1586,222 +1513,10 @@
           ENDSELECT
         ENDSELECT
         
-<<<<<<< HEAD
-        
-=======
->>>>>>> e47ff2ff
       ENDIF
 
       IF(localalloc) DEALLOCATE(eMatrixType)
     ENDSUBROUTINE matvec_MatrixTypeVectorType
-!
-!-------------------------------------------------------------------------------
-!> @brief Subroutine solves a triangular matrix linear system.
-!> @param uplo single character input indicating if an upper (U) or lower (L) 
-!>        maxtrix is stored in @c A
-!> @param trans single character input indicating whether or not to use the 
-!>        transpose of @c A
-!> @param diag single character input indicating whether or not a unity
-!>        diagonal is used
-!> @param n the size of the dimension of @c A (number of rows and columns)
-!> @param A the double-precision matrix multiply with @c x
-!> @param lda the size of the leading (first) dimension of @c A
-!> @param x the double-precision vector to multiply with @c A
-!> @param incx the increment to use when looping over elements in @c x
-!>
-!> If an external BLAS library is available at link time then that library
-!> routine that gets called, otherwise the supplied code is used. It is based on
-!> the code available on http://netlib.org/blas/strsv.f but has some minor
-!> modifications. The error checking is somewhat different.
-!>
-    SUBROUTINE strsv_all_sparse(uplo,trans,diag,a,ia,ja,x,incx_in)
-      CHARACTER(LEN=1),INTENT(IN) :: uplo
-      CHARACTER(LEN=1),INTENT(IN) :: trans
-      CHARACTER(LEN=1),INTENT(IN) :: diag
-      REAL(SSK),INTENT(IN) :: a(:)
-      INTEGER(SIK),INTENT(IN) :: ia(:)
-      INTEGER(SIK),INTENT(IN) :: ja(:)
-      REAL(SSK),INTENT(INOUT) :: x(:)
-      INTEGER(SIK),INTENT(IN),OPTIONAL :: incx_in
-      INTEGER(SIK) :: n,incx
-
-      LOGICAL(SBK) :: ltrans, nounit
-      INTEGER(SIK) :: i,ix,j,jx,kx
-      REAL(SSK) :: temp
-      REAL(SSK),PARAMETER :: ZERO=0.0_SSK
-      INTRINSIC MAX
-      n=SIZE(x)
-      IF(PRESENT(incx_in)) THEN
-        incx=incx_in
-      ELSE
-        incx=1_SIK
-      ENDIF
-      IF((trans == 't' .OR. trans == 'T' .OR. trans == 'c' .OR. trans == 'C' .OR. &
-           trans == 'n' .OR. trans == 'N') .AND. &
-          (uplo == 'u' .OR. uplo == 'U' .OR. uplo == 'l' .OR. uplo == 'L') .AND. &
-          (diag == 't' .OR. diag == 'T' .OR. diag == 'n' .OR. diag == 'N')) THEN
-
-        nounit=.FALSE.
-        IF (diag == 'n' .OR. diag == 'N') nounit=.TRUE.
- 
-        IF (trans == 'n' .OR. trans == 'N') THEN  ! Form  x := inv( A )*x.
-          IF (uplo == 'u' .OR. uplo == 'U') THEN  ! Upper triangular
-            IF(incx == 1_SIK) THEN
-              IF((ANY(ia <= 0)) .AND. nounit) n=0 ! In case a row does not have any elements
-              DO i=n,1,-1
-                DO j=ia(i+1)-1,ia(i),-1
-                  IF(ja(j) <= i) EXIT
-                  x(i)=x(i)-a(j)*x(ja(j))
-                ENDDO
-                IF((ja(j) == i) .AND. nounit) x(i)=x(i)/a(j)
-              ENDDO
-            ELSE
-            ENDIF
-          ELSE  ! Lower Triangular
-            IF(incx == 1_SIK) THEN
-              IF((ANY(ia <= 0)) .AND. nounit) n=0 ! In case a row does not have any elements
-              DO i=1,n
-                DO j=ia(i),ia(i+1)-1
-                  IF(ja(j) >= i) EXIT
-                  x(i)=x(i)-a(j)*x(ja(j))
-                ENDDO
-                IF((ja(j) == i) .AND. nounit) x(i)=x(i)/a(j)
-              ENDDO
-            ELSE
-            ENDIF
-          ENDIF
-        ELSE  ! Form  x := inv( A**T )*x.
-          IF (uplo == 'u' .OR. uplo == 'U') THEN
-            IF(incx == 1_SIK) THEN
-              DO j = 1,SIZE(ia)-1
-                IF(.NOT.(x(j) .APPROXEQA. ZERO)) THEN
-                  IF (nounit) x(j)=x(j)/a(ia(j))
-                  temp=x(j)
-                  DO i=ia(j)+1,ia(j+1)-1
-                    IF(ja(i) <= j) CYCLE
-                    x(ja(i))=x(ja(i))-temp*a(i)
-                  ENDDO
-                ENDIF
-              ENDDO
-            ELSE
-            ENDIF
-          ELSE  ! Lower Triangular
-            IF(incx == 1_SIK) THEN
-              DO i=n,1,-1
-                IF(.NOT.(x(i) .APPROXEQA. ZERO)) THEN
-                  IF(nounit) x(i)=x(i)/a(ia(i+1)-1)
-                  temp=x(i)
-                  DO j=ia(i+1)-2,ia(i),-1
-                    IF(ja(j) > i) CYCLE
-                    x(ja(j))=x(ja(j))-a(j)*temp
-                  ENDDO
-                ENDIF
-              ENDDO
-            ELSE
-            ENDIF
-          ENDIF
-        ENDIF
-      ENDIF
-
-    ENDSUBROUTINE strsv_all_sparse
-!
-!-------------------------------------------------------------------------------
-!> @brief Subroutine solves a triangular matrix linear system.
-!> @param uplo single character input indicating if an upper (U) or lower (L) 
-!>        maxtrix is stored in @c A
-!> @param trans single character input indicating whether or not to use the 
-!>        transpose of @c A
-!> @param diag single character input indicating whether or not a unity
-!>        diagonal is used
-!> @param n the size of the dimension of @c A (number of rows and columns)
-!> @param A the double-precision matrix multiply with @c x
-!> @param lda the size of the leading (first) dimension of @c A
-!> @param x the double-precision vector to multiply with @c A
-!> @param incx the increment to use when looping over elements in @c x
-!>
-!> If an external BLAS library is available at link time then that library
-!> routine that gets called, otherwise the supplied code is used. It is based on
-!> the code available on http://netlib.org/blas/strsv.f but has some minor
-!> modifications. The error checking is somewhat different.
-!>
-    SUBROUTINE dtrsv_all_sparse(uplo,trans,diag,a,ia,ja,x,incx_in)
-      CHARACTER(LEN=1),INTENT(IN) :: uplo
-      CHARACTER(LEN=1),INTENT(IN) :: trans
-      CHARACTER(LEN=1),INTENT(IN) :: diag
-      REAL(SDK),INTENT(IN) :: a(:)
-      INTEGER(SIK),INTENT(IN) :: ia(:)
-      INTEGER(SIK),INTENT(IN) :: ja(:)
-      REAL(SDK),INTENT(INOUT) :: x(:)
-      INTEGER(SIK),INTENT(IN),OPTIONAL :: incx_in
-
-      LOGICAL(SBK) :: ltrans, nounit
-      INTEGER(SIK) :: i,ix,j,jx,kx,n,incx
-      REAL(SDK) :: temp
-      REAL(SDK),PARAMETER :: ZERO=0.0_SDK
-      INTRINSIC MAX
-      n=SIZE(x)
-      IF(PRESENT(incx_in)) THEN
-        incx=incx_in
-      ELSE
-        incx=1_SIK
-      ENDIF
-      IF((trans == 't' .OR. trans == 'T' .OR. trans == 'c' .OR. trans == 'C' .OR. &
-           trans == 'n' .OR. trans == 'N') .AND. &
-          (uplo == 'u' .OR. uplo == 'U' .OR. uplo == 'l' .OR. uplo == 'L') .AND. &
-          (diag == 't' .OR. diag == 'T' .OR. diag == 'n' .OR. diag == 'N')) THEN
-
-        nounit=.FALSE.
-        IF (diag == 'n' .OR. diag == 'N') nounit=.TRUE.
- 
-        IF (trans == 'n' .OR. trans == 'N') THEN  ! Form  x := inv( A )*x.
-          IF (uplo == 'u' .OR. uplo == 'U') THEN  ! Upper triangular
-            IF((ANY(ia <= 0)) .AND. nounit) n=0 ! In case a row does not have any elements
-            DO i=n,1,-1
-              DO j=ia(i+1)-1,ia(i),-1
-                IF(ja(j) <= i) EXIT
-                x(i)=x(i)-a(j)*x(ja(j))
-              ENDDO
-              IF((ja(j) == i) .AND. nounit) x(i)=x(i)/a(j)
-            ENDDO
-          ELSE  ! Lower Triangular
-            IF((ANY(ia <= 0)) .AND. nounit) n=0 ! In case a row does not have any elements
-            DO i=1,n
-              DO j=ia(i),ia(i+1)-1
-                IF(ja(j) >= i) EXIT
-                x(i)=x(i)-a(j)*x(ja(j))
-                IF(j == SIZE(ja)) EXIT
-              ENDDO
-              IF((ja(j) == i) .AND. nounit) x(i)=x(i)/a(j)
-            ENDDO
-          ENDIF
-        ELSE  ! Form  x := inv( A**T )*x.
-          IF (uplo == 'u' .OR. uplo == 'U') THEN
-            DO j = 1,SIZE(ia)-1
-              IF(.NOT.(x(j) .APPROXEQA. ZERO)) THEN
-                IF (nounit) x(j)=x(j)/a(ia(j))
-                temp=x(j)
-                DO i=ia(j)+1,ia(j+1)-1
-                  IF(ja(i) <= j) CYCLE
-                  x(ja(i))=x(ja(i))-temp*a(i)
-                ENDDO
-              ENDIF
-            ENDDO
-          ELSE  ! Lower Triangular
-            DO i=n,1,-1
-              IF(.NOT.(x(i) .APPROXEQA. ZERO)) THEN
-                IF(nounit) x(i)=x(i)/a(ia(i+1)-1)
-                temp=x(i)
-                DO j=ia(i+1)-2,ia(i),-1
-                  IF(ja(j) > i) CYCLE
-                  x(ja(j))=x(ja(j))-a(j)*temp
-                ENDDO
-              ENDIF
-            ENDDO
-          ENDIF
-        ENDIF
-      ENDIF
-
-    ENDSUBROUTINE dtrsv_all_sparse
 !
 !-------------------------------------------------------------------------------
 !> @brief Subroutine provides an interface to matrix matrix multiplication for
