<<<<<<< HEAD
################################################################################
#
# CMake Configuration File for MPACT unit tests
#
# Description: Adds the subdirectories for the unit tests
#
# Author: Derek Lax, Brendan Kochunas
#   Date: 06/05/2012
#
################################################################################

# List the names of all the tests (same as subdirectory)
# The order of the names is reflective of the hierarchy of the code dependencies.
# The tests at the beginning of the list have the least dependencies and the
# the tests at the end have the most dependencies.
# 
SET(UNIT_TEST_NAMES
    testUnitTest
    testSelectedKinds
    testStrings
    testTimes
    testGeom
    testBinaryTrees
    testSpaceFillingCurve
    testExceptionHandler      
    testAllocs
    testExpTables
    testStochasticSampler
    testParallelEnv
    testIOutil
    testParameterLists
    testVTKFiles
    testCmdLineProc
    testBLAS
    testMatrixTypes
    testVectorTypes
    testLinearSolver
)

IF("${PROJECT_NAME}" STREQUAL "MPACT")
    SET(UNIT_TEST_NAMES ${UNIT_TEST_NAMES} testAllocsOOM)
ENDIF()

# add test for PARDISO if enabled
IF(${PACKAGE_NAME}_ENABLE_PARDISO)
    SET(UNIT_TEST_NAMES
        ${UNIT_TEST_NAMES}
        testTPLPARDISO
        )
ENDIF()

# add test for PETSC if enabled
IF(${PACKAGE_NAME}_ENABLE_PETSC)
    SET(UNIT_TEST_NAMES
        ${UNIT_TEST_NAMES}
        testTPLPETSC
        testParTPLPETSC
        )
ENDIF()

# add test for SLEPC if enabled
IF(${PACKAGE_NAME}_ENABLE_SLEPC)
  
  MESSAGE("hi1")
    SET(UNIT_TEST_NAMES
        ${UNIT_TEST_NAMES}
        testTPLSLEPC
        )
ENDIF()

# add test for HDF5 if enabled
IF(${PACKAGE_NAME}_ENABLE_HDF5)
    SET(UNIT_TEST_NAMES
        ${UNIT_TEST_NAMES}
        testHDF5FileType
        )
ENDIF()

FOREACH(test ${UNIT_TEST_NAMES})
    ADD_SUBDIRECTORY(${test})
ENDFOREACH()

# Clear these variables
UNSET(UNIT_TEST_NAMES)
UNSET(test)
=======
################################################################################
#
# CMake Configuration File for MPACT unit tests
#
# Description: Adds the subdirectories for the unit tests
#
# Author: Derek Lax, Brendan Kochunas
#   Date: 06/05/2012
#
################################################################################

# List the names of all the tests (same as subdirectory)
# The order of the names is reflective of the hierarchy of the code dependencies.
# The tests at the beginning of the list have the least dependencies and the
# the tests at the end have the most dependencies.
# 
SET(UNIT_TEST_NAMES
    testUnitTest
    testSelectedKinds
    testStrings
    testTimes
    testGeom
    testBinaryTrees
    testSpaceFillingCurve
    testExceptionHandler      
    testAllocs
    testExpTables
    testStochasticSampler
    testParallelEnv
    testIOutil
    testParameterLists
    testVTKFiles
    testCmdLineProc
    testBLAS
    testMatrixTypes
    testVectorTypes
    testLinearSolver
)

IF("${PROJECT_NAME}" STREQUAL "MPACT")
    SET(UNIT_TEST_NAMES ${UNIT_TEST_NAMES} testAllocsOOM)
ENDIF()

# add test for PARDISO if enabled
IF(${PACKAGE_NAME}_ENABLE_PARDISO)
    SET(UNIT_TEST_NAMES
        ${UNIT_TEST_NAMES}
        testTPLPARDISO
        )
ENDIF()

# add test for PETSC if enabled
IF(${PACKAGE_NAME}_ENABLE_PETSC)
    SET(UNIT_TEST_NAMES
        ${UNIT_TEST_NAMES}
        testTPLPETSC
        testParTPLPETSC
        )
ENDIF()

# add test for HDF5 if enabled
IF(${PACKAGE_NAME}_ENABLE_HDF5)
    SET(UNIT_TEST_NAMES
        ${UNIT_TEST_NAMES}
        testHDF5FileType
        )
ENDIF()

FOREACH(test ${UNIT_TEST_NAMES})
    ADD_SUBDIRECTORY(${test})
ENDFOREACH()

# Clear these variables
UNSET(UNIT_TEST_NAMES)
UNSET(test)
>>>>>>> 3a4d70e2
<|MERGE_RESOLUTION|>--- conflicted
+++ resolved
@@ -1,4 +1,3 @@
-<<<<<<< HEAD
 ################################################################################
 #
 # CMake Configuration File for MPACT unit tests
@@ -84,80 +83,3 @@
 # Clear these variables
 UNSET(UNIT_TEST_NAMES)
 UNSET(test)
-=======
-################################################################################
-#
-# CMake Configuration File for MPACT unit tests
-#
-# Description: Adds the subdirectories for the unit tests
-#
-# Author: Derek Lax, Brendan Kochunas
-#   Date: 06/05/2012
-#
-################################################################################
-
-# List the names of all the tests (same as subdirectory)
-# The order of the names is reflective of the hierarchy of the code dependencies.
-# The tests at the beginning of the list have the least dependencies and the
-# the tests at the end have the most dependencies.
-# 
-SET(UNIT_TEST_NAMES
-    testUnitTest
-    testSelectedKinds
-    testStrings
-    testTimes
-    testGeom
-    testBinaryTrees
-    testSpaceFillingCurve
-    testExceptionHandler      
-    testAllocs
-    testExpTables
-    testStochasticSampler
-    testParallelEnv
-    testIOutil
-    testParameterLists
-    testVTKFiles
-    testCmdLineProc
-    testBLAS
-    testMatrixTypes
-    testVectorTypes
-    testLinearSolver
-)
-
-IF("${PROJECT_NAME}" STREQUAL "MPACT")
-    SET(UNIT_TEST_NAMES ${UNIT_TEST_NAMES} testAllocsOOM)
-ENDIF()
-
-# add test for PARDISO if enabled
-IF(${PACKAGE_NAME}_ENABLE_PARDISO)
-    SET(UNIT_TEST_NAMES
-        ${UNIT_TEST_NAMES}
-        testTPLPARDISO
-        )
-ENDIF()
-
-# add test for PETSC if enabled
-IF(${PACKAGE_NAME}_ENABLE_PETSC)
-    SET(UNIT_TEST_NAMES
-        ${UNIT_TEST_NAMES}
-        testTPLPETSC
-        testParTPLPETSC
-        )
-ENDIF()
-
-# add test for HDF5 if enabled
-IF(${PACKAGE_NAME}_ENABLE_HDF5)
-    SET(UNIT_TEST_NAMES
-        ${UNIT_TEST_NAMES}
-        testHDF5FileType
-        )
-ENDIF()
-
-FOREACH(test ${UNIT_TEST_NAMES})
-    ADD_SUBDIRECTORY(${test})
-ENDFOREACH()
-
-# Clear these variables
-UNSET(UNIT_TEST_NAMES)
-UNSET(test)
->>>>>>> 3a4d70e2
